# Copyright (c) LinkedIn Corporation. All rights reserved. Licensed under the BSD-2 Clause license.
# See LICENSE in the project root for license information.

from __future__ import absolute_import

from gevent import spawn, sleep, socket

import msgpack
import time
import hmac
import hashlib
import base64
import re
import os
import datetime
import logging
import jinja2
from jinja2.sandbox import SandboxedEnvironment
from urlparse import parse_qs
import ujson
from falcon import HTTP_200, HTTP_201, HTTP_204, HTTPBadRequest, HTTPNotFound, HTTPUnauthorized, HTTPForbidden, HTTPFound, HTTPInternalServerError, API
from falcon_cors import CORS
from sqlalchemy.exc import IntegrityError
import falcon.uri

from collections import defaultdict
from streql import equals

from . import db
from . import utils
from . import cache
from . import ui
from .config import load_config
from iris.sender import auditlog
from iris.sender.quota import (get_application_quotas_query, insert_application_quota_query,
                               required_quota_keys, quota_int_keys)

from iris.custom_import import import_custom_module

from .constants import (
    XFRAME, XCONTENTTYPEOPTIONS, XXSSPROTECTION
)

from .plugins import init_plugins, find_plugin
from .validators import init_validators, run_validation, IrisValidationException

logger = logging.getLogger(__name__)

operators = {
    '': '%s = %s',
    'eq': '%s = %s',
    'in': '%s in %s',
    'ne': '%s != %s',
    'gt': '%s > %s',
    'ge': '%s >= %s',
    'lt': '%s < %s',
    'le': '%s <= %s',
    'contains': '%s LIKE CONCAT("%%%%", %s, "%%%%")',
    'startswith': '%s LIKE CONCAT(%s, "%%%%")',
    'endswith': '%s LIKE CONCAT("%%%%", %s)',
}


def ts_to_sql_datetime(ts):
    return 'FROM_UNIXTIME(%s)' % ts


filter_escaped_value_transforms = {
    'updated': ts_to_sql_datetime,
    'created': ts_to_sql_datetime,
    'sent': ts_to_sql_datetime,
}

message_columns = {
    'id': '`message`.`id` as `id`',
    'active': '`message`.`active` as `active`',
    'batch': '`message`.`batch` as `batch`',
    'created': 'UNIX_TIMESTAMP(`message`.`created`) as `created`',
    'sent': 'UNIX_TIMESTAMP(`message`.`sent`) as `sent`',
    'destination': '`message`.`destination` as `destination`',
    'subject': '`message`.`subject` as `subject`',
    'incident_id': '`message`.`incident_id` as `incident_id`',
    'mode': '`mode`.`name` as `mode`',
    'application': '`application`.`name` as `application`',
    'priority': '`priority`.`name` as `priority`',
    'target': '`target`.`name` as `target`',
    'body': '`message`.`body` as `body`',
    'mode_changed': 'exists(SELECT 1 FROM `message_changelog` WHERE `message_id` = `message`.`id` AND `change_type` = %(mode_change)s) as mode_changed',
    'target_changed': 'exists(SELECT 1 FROM `message_changelog` WHERE `message_id` = `message`.`id` AND `change_type` = %(target_change)s) as target_changed'
}

message_filters = {
    'id': '`message`.`id`',
    'active': '`message`.`active`',
    'batch': '`message`.`batch`',
    'created': '`message`.`created`',
    'sent': '`message`.`sent`',
    'destination': '`message`.`destination`',
    'subject': '`message`.`subject`',
    'incident_id': '`message`.`incident_id`',
    'mode': '`mode`.`name`',
    'application': '`application`.`name`',
    'priority': '`priority`.`name`',
    'target': '`target`.`name`',
    'body': '`message`.`body`',
}


message_filter_types = {
    'id': int,
    'created': int,
    'sent': int,
}

message_query = '''SELECT %s FROM `message`
 JOIN `priority` ON `message`.`priority_id` = `priority`.`id`
 JOIN `application` ON `message`.`application_id` = `application`.`id`
 JOIN `mode` ON `message`.`mode_id` = `mode`.`id`
 JOIN `target` ON `message`.`target_id`=`target`.`id`'''

single_message_query = '''SELECT `message`.`id` as `id`,
    `message`.`active` as `active`,
    `message`.`batch` as `batch`,
    `message`.`body` as `body`,
    UNIX_TIMESTAMP(`message`.`created`) as `created`,
    UNIX_TIMESTAMP(`message`.`sent`) as `sent`,
    `message`.`destination` as `destination`,
    `message`.`subject` as `subject`,
    `message`.`incident_id` as `incident_id`,
    `mode`.`name` as `mode`,
    `application`.`name` as `application`,
    `priority`.`name` as `priority`,
    `target`.`name` as `target`,
    `twilio_delivery_status`.`status` as `twilio_delivery_status`,
    `generic_message_sent_status`.`status` as `generic_message_sent_status`
FROM `message`
JOIN `priority` ON `message`.`priority_id` = `priority`.`id`
JOIN `application` ON `message`.`application_id` = `application`.`id`
JOIN `mode` ON `message`.`mode_id` = `mode`.`id`
JOIN `target` ON `message`.`target_id`=`target`.`id`
LEFT JOIN `twilio_delivery_status` ON `twilio_delivery_status`.`message_id` = `message`.`id`
LEFT JOIN `generic_message_sent_status` ON `generic_message_sent_status`.`message_id` = `message`.`id`
WHERE `message`.`id` = %s'''

message_audit_log_query = '''SELECT `id`, `date`, `old`, `new`, `change_type`, `description`
                             FROM `message_changelog`
                             WHERE `message_id` = %s
                             ORDER BY `date` DESC'''

incident_columns = {
    'id': '`incident`.`id` as `id`',
    'plan': '`plan`.`name` as `plan`',
    'plan_id': '`incident`.`plan_id` as `plan_id`',
    'active': '`incident`.`active` as `active`',
    'updated': 'UNIX_TIMESTAMP(`incident`.`updated`) as `updated`',
    'application': '`application`.`name` as `application`',
    'context': '`incident`.`context` as `context`',
    'created': 'UNIX_TIMESTAMP(`incident`.`created`) as `created`',
    'owner': '`target`.`name` as `owner`',
    'current_step': '`incident`.`current_step` as `current_step`',
}

incident_filters = {
    'id': '`incident`.`id`',
    'plan': '`plan`.`name`',
    'plan_id': '`incident`.`plan_id`',
    'active': '`incident`.`active`',
    'updated': '`incident`.`updated`',
    'application': '`application`.`name`',
    'context': '`incident`.`context`',
    'created': '`incident`.`created`',
    'owner': '`target`.`name`',
    'current_step': '`incident`.`current_step`',
}

incident_filter_types = {
    'id': int,
    'plan_id': int,
    'updated': int,
    'created': int,
    'current_step': int,
}

incident_query = '''SELECT %s FROM `incident`
JOIN `plan` ON `incident`.`plan_id` = `plan`.`id`
LEFT OUTER JOIN `target` ON `incident`.`owner_id` = `target`.`id`
JOIN `application` ON `incident`.`application_id` = `application`.`id`'''

single_incident_query = '''SELECT `incident`.`id` as `id`,
    `incident`.`plan_id` as `plan_id`,
    `plan`.`name` as `plan`,
    UNIX_TIMESTAMP(`incident`.`created`) as `created`,
    UNIX_TIMESTAMP(`incident`.`updated`) as `updated`,
    `incident`.`context` as `context`,
    `target`.`name` as `owner`,
    `application`.`name` as `application`,
    `incident`.`current_step` as `current_step`,
    `incident`.`active` as `active`
FROM `incident`
JOIN `plan` ON `incident`.`plan_id` = `plan`.`id`
LEFT OUTER JOIN `target` ON `incident`.`owner_id` = `target`.`id`
JOIN `application` ON `incident`.`application_id` = `application`.`id`
WHERE `incident`.`id` = %s'''

single_incident_query_steps = '''SELECT `message`.`id` as `id`,
    `target`.`name` as `name`,
    `mode`.`name` as `mode`,
    `priority`.`name` as `priority`,
    UNIX_TIMESTAMP(`message`.`created`) as `created`,
    UNIX_TIMESTAMP(`message`.`sent`) as `sent`,
    `plan_notification`.`step` as `step`,
    exists(SELECT 1 FROM `message_changelog` WHERE `message_id` = `message`.`id` AND `change_type` = %s) as mode_changed,
    exists(SELECT 1 FROM `message_changelog` WHERE `message_id` = `message`.`id` AND `change_type` = %s) as target_changed
FROM `message`
JOIN `priority` ON `message`.`priority_id` = `priority`.`id`
JOIN `mode` ON `message`.`mode_id` = `mode`.`id`
JOIN `target` ON `message`.`target_id` = `target`.`id`
JOIN `plan_notification` ON `message`.`plan_notification_id` = `plan_notification`.`id`
WHERE `message`.`incident_id` = %s
ORDER BY `message`.`sent`'''

plan_columns = {
    'id': '`plan`.`id` as `id`',
    'name': '`plan`.`name` as `name`',
    'threshold_window': '`plan`.`threshold_window` as `threshold_window`',
    'threshold_count': '`plan`.`threshold_count` as `threshold_count`',
    'aggregation_window': '`plan`.`aggregation_window` as `aggregation_window`',
    'aggregation_reset': '`plan`.`aggregation_reset` as `aggregation_reset`',
    'tracking_type': '`plan`.`tracking_type` as `tracking_type`',
    'tracking_key': '`plan`.`tracking_key` as `tracking_key`',
    'tracking_template': '`plan`.`tracking_template` as `tracking_template`',
    'description': '`plan`.`description` as `description`',
    'created': 'UNIX_TIMESTAMP(`plan`.`created`) as `created`',
    'creator': '`target`.`name` as `creator`',
    'active': 'IF(`plan_active`.`plan_id` IS NULL, FALSE, TRUE) as `active`',
}

plan_filters = {
    'id': '`plan`.`id`',
    'name': '`plan`.`name`',
    'threshold_window': '`plan`.`threshold_window`',
    'threshold_count': '`plan`.`threshold_count`',
    'aggregation_window': '`plan`.`aggregation_window`',
    'aggregation_reset': '`plan`.`aggregation_reset`',
    'description': '`plan`.`description`',
    'created': '`plan`.`created`',
    'creator': '`target`.`name`',
    'active': '`plan_active`.`plan_id`',
}

plan_filter_types = {
    'id': int,
    'created': int,
    'threshold_count': int,
    'threshold_window': int,
    'aggregation_window': int,
    'aggregation_reset': int,
}

plan_query = '''SELECT %s FROM `plan` JOIN `target` ON `plan`.`user_id` = `target`.`id`
LEFT OUTER JOIN `plan_active` ON `plan`.`id` = `plan_active`.`plan_id`'''

single_plan_query = '''SELECT `plan`.`id` as `id`, `plan`.`name` as `name`,
    `plan`.`threshold_window` as `threshold_window`, `plan`.`threshold_count` as `threshold_count`,
    `plan`.`aggregation_window` as `aggregation_window`, `plan`.`aggregation_reset` as `aggregation_reset`,
    `plan`.`description` as `description`, UNIX_TIMESTAMP(`plan`.`created`) as `created`,
    `target`.`name` as `creator`, IF(`plan_active`.`plan_id` IS NULL, FALSE, TRUE) as `active`,
    `plan`.`tracking_type` as `tracking_type`, `plan`.`tracking_key` as `tracking_key`,
    `plan`.`tracking_template` as `tracking_template`
FROM `plan` JOIN `target` ON `plan`.`user_id` = `target`.`id`
LEFT OUTER JOIN `plan_active` ON `plan`.`id` = `plan_active`.`plan_id`'''

single_plan_query_steps = '''SELECT `plan_notification`.`id` as `id`,
    `plan_notification`.`step` as `step`,
    `plan_notification`.`repeat` as `repeat`,
    `plan_notification`.`wait` as `wait`,
    `target_role`.`name` as `role`,
    `target`.`name` as `target`,
    `plan_notification`.`template` as `template`,
    `priority`.`name` as `priority`,
    `plan_notification`.`dynamic_index` AS `dynamic_index`
FROM `plan_notification`
LEFT OUTER JOIN `target` ON `plan_notification`.`target_id` = `target`.`id`
LEFT OUTER JOIN `target_role` ON `plan_notification`.`role_id` = `target_role`.`id`
JOIN `priority` ON `plan_notification`.`priority_id` = `priority`.`id`
WHERE `plan_notification`.`plan_id` = %s
ORDER BY `plan_notification`.`step`'''

template_columns = {
    'id': '`template`.`id` as `id`',
    'name': '`template`.`name` as `name`',
    'creator': '`target`.`name` as `creator`',
    'created': 'UNIX_TIMESTAMP(`template`.`created`) as `created`',
    'active': 'IF(`template_active`.`template_id` IS NULL, FALSE, TRUE) as `active`',
}

template_filters = {
    'id': '`template`.`id`',
    'name': '`template`.`name`',
    'creator': '`target`.`name`',
    'created': '`template`.`created`',
    'active': '`template_active`.`template_id`',
}

template_filter_types = {
    'id': int,
    'created': int,
}

template_query = '''SELECT %s FROM `template`
JOIN `target` ON `template`.`user_id`=`target`.`id`
LEFT OUTER JOIN `template_active` ON `template`.`id` = `template_active`.`template_id`'''

single_template_query = '''SELECT
    `template`.`id` as `id`,
    `template`.`name` as `name`,
    IF(`template_active`.`template_id` IS NULL, FALSE, TRUE) as `active`,
    `target`.`name` as `creator`,
    UNIX_TIMESTAMP(`template`.`created`) as `created`,
    `application`.`name` as `application`,
    `mode`.`name` as `mode`,
    `template_content`.`subject` as `subject`,
    `template_content`.`body` as `body`
FROM `template` JOIN `target` ON `template`.`user_id`=`target`.`id`
LEFT OUTER JOIN `template_active` ON `template`.`id` = `template_active`.`template_id`
JOIN `template_content` ON `template`.`id` = `template_content`.`template_id`
JOIN `application` ON `template_content`.`application_id` = `application`.`id`
JOIN `mode` ON `template_content`.`mode_id` = `mode`.`id`'''

single_template_query_plans = '''SELECT
DISTINCT `plan_active`.`plan_id` as `id`, `plan_active`.`name` as `name`
FROM `plan_notification`
JOIN `plan_active` ON `plan_notification`.`plan_id` = `plan_active`.`plan_id`
WHERE `plan_notification`.`template` = %s'''

insert_plan_query = '''INSERT INTO `plan` (
    `user_id`, `name`, `created`, `description`, `step_count`,
    `threshold_window`, `threshold_count`, `aggregation_window`,
    `aggregation_reset`, `tracking_key`, `tracking_type`, `tracking_template`
) VALUES (
    (SELECT `id` FROM `target` where `name` = :creator AND `type_id` = (
      SELECT `id` FROM `target_type` WHERE `name` = 'user'
    )),
    :name,
    :created,
    :description,
    :step_count,
    :threshold_window,
    :threshold_count,
    :aggregation_window,
    :aggregation_reset,
    :tracking_key,
    :tracking_type,
    :tracking_template
)'''

insert_plan_step_query = '''INSERT INTO `plan_notification` (
    `plan_id`, `step`, `priority_id`, `target_id`, `template`, `role_id`, `repeat`, `wait`
) VALUES (
    :plan_id,
    :step,
    :priority_id,
    (SELECT `target`.`id` FROM `target` WHERE `target`.`name` = :target AND `target`.`type_id` =
      (SELECT `target_role`.`type_id` FROM `target_role` WHERE `id` = :role_id)
    ),
    :template,
    :role_id,
    :repeat,
    :wait
)'''

insert_dynamic_step_query = '''INSERT INTO `plan_notification` (
    `plan_id`, `step`, `priority_id`, `template`, `repeat`, `wait`, `dynamic_index`
) VALUES (
    :plan_id,
    :step,
    :priority_id,
    :template,
    :repeat,
    :wait,
    :dynamic_index
)'''

reprioritization_setting_query = '''SELECT
    `target`.`name` as `target`,
    `mode_src`.`name` as `src_mode`,
    `mode_dst`.`name` as `dst_mode`,
    `target_reprioritization`.`count` as `count`,
    `target_reprioritization`.`duration` as `duration`
FROM `target_reprioritization`
JOIN `target` ON `target`.`id` = `target_reprioritization`.`target_id`
JOIN `target_type` on `target`.`type_id` = `target_type`.`id`
JOIN `mode` `mode_src` ON `mode_src`.`id` = `target_reprioritization`.`src_mode_id`
JOIN `mode` `mode_dst` ON `mode_dst`.`id` = `target_reprioritization`.`dst_mode_id`
WHERE `target`.`name` = %s
AND `target_type`.`name` = 'user'
'''

update_reprioritization_settings_query = '''INSERT INTO target_reprioritization (
    `target_id`, `src_mode_id`, `dst_mode_id`, `count`, `duration`
) VALUES (
    (SELECT `id` FROM `target` WHERE `name` = :target AND `type_id` = (
      SELECT `id` FROM `target_type` WHERE `name` = 'user'
    )),
    :src_mode_id,
    :dst_mode_id,
    :count,
    :duration
) ON DUPLICATE KEY UPDATE `dst_mode_id`=:dst_mode_id,
                          `count`=:count,
                          `duration`=:duration'''

delete_reprioritization_settings_query = '''DELETE
FROM `target_reprioritization`
WHERE `target_id` = (SELECT `id` from `target` where `name` = :target_name AND `type_id` = (
      SELECT `id` FROM `target_type` WHERE `name` = 'user'
    ))
AND `src_mode_id` = (SELECT `id` from `mode` where `name` = :mode_name)'''

get_user_modes_query = '''SELECT
    `priority`.`name` as priority,
    `mode`.`name` as mode from `priority`
JOIN `target_mode` on `target_mode`.`priority_id` = `priority`.`id`
JOIN `mode` on `mode`.`id` = `target_mode`.`mode_id`
JOIN `target` on `target`.`id` =  `target_mode`.`target_id`
WHERE `target`.`name` = :username'''

get_target_application_modes_query = '''SELECT
    `priority`.`name` as priority,
    `mode`.`name` as mode from `priority`
JOIN `target_application_mode` on `target_application_mode`.`priority_id` = `priority`.`id`
JOIN `mode` on `mode`.`id` = `target_application_mode`.`mode_id`
JOIN `target` on `target`.`id` =  `target_application_mode`.`target_id`
JOIN `target_type` on `target`.`type_id` = `target_type`.`id`
JOIN `application` on `application`.`id` = `target_application_mode`.`application_id`
WHERE `target`.`name` = :username
AND `target_type`.`name` = 'user'
AND `application`.`name` = :app'''

get_all_users_app_modes_query = '''SELECT
    `application`.`name` as application,
    `priority`.`name` as priority,
    `mode`.`name` as mode from `priority`
JOIN `target_application_mode` on `target_application_mode`.`priority_id` = `priority`.`id`
JOIN `mode` on `mode`.`id` = `target_application_mode`.`mode_id`
JOIN `application` on `application`.`id` = `target_application_mode`.`application_id`
WHERE `target_application_mode`.`target_id` = %s
'''

get_default_application_modes_query = '''
SELECT `priority`.`name` as priority, `mode`.`name` as mode
FROM `default_application_mode`
JOIN `mode`  on `mode`.`id` = `default_application_mode`.`mode_id`
JOIN `priority` on `priority`.`id` = `default_application_mode`.`priority_id`
JOIN `application` on `application`.`id` = `default_application_mode`.`application_id`
WHERE `application`.`name` = %s'''

get_supported_application_modes_query = '''
SELECT `mode`.`name`
FROM `mode`
JOIN `application_mode` on `mode`.`id` = `application_mode`.`mode_id`
WHERE `application_mode`.`application_id` = %s
'''

insert_user_modes_query = '''INSERT
INTO `target_mode` (`priority_id`, `target_id`, `mode_id`)
VALUES (
    (SELECT `id` from `priority` WHERE `name` = :priority),
    (SELECT `id` from `target` WHERE `name` = :name AND `type_id` = (
      SELECT `id` FROM `target_type` WHERE `name` = 'user'
    )),
    (SELECT `id` from `mode` WHERE `name` = :mode))
ON DUPLICATE KEY UPDATE
    `target_mode`.`mode_id` = (SELECT `id` from `mode` WHERE `name` = :mode)'''

delete_user_modes_query = '''DELETE FROM `target_mode`
WHERE `target_id` = (SELECT `id` from `target` WHERE `name` = :name AND `type_id` =
                    (SELECT `id` FROM `target_type` WHERE `name` = 'user'))
AND `priority_id` = (SELECT `id` from `priority` WHERE `name` = :priority)'''

insert_target_application_modes_query = '''INSERT
INTO `target_application_mode`
    (`priority_id`, `target_id`, `mode_id`, `application_id`)
VALUES (
    (SELECT `id` from `priority` WHERE `name` = :priority),
    (SELECT `id` from `target` WHERE `name` = :name AND `target`.`type_id` = (
      SELECT `id` FROM `target_type` WHERE `name` = 'user'
    )),
    (SELECT `id` from `mode` WHERE `name` = :mode),
    (SELECT `id` from `application` WHERE `name` = :app))
ON DUPLICATE KEY UPDATE
    `target_application_mode`.`mode_id` = (SELECT `id` from `mode` WHERE `name` = :mode)'''

delete_target_application_modes_query = '''DELETE FROM `target_application_mode`
WHERE `target_id` = (SELECT `id` from `target` WHERE `name` = :name AND `type_id` = (
      SELECT `id` FROM `target_type` WHERE `name` = 'user'
    )) AND
      `priority_id` = (SELECT `id` from `priority` WHERE `name` = :priority) AND
      `application_id` = (SELECT `id` from `application` WHERE `name` = :app)'''

get_applications_query = '''SELECT
    `id`, `name`, `context_template`, `sample_context`, `summary_template`
FROM `application`
WHERE `auth_only` is False'''

get_vars_query = 'SELECT `name`, `required` FROM `template_variable` WHERE `application_id` = %s ORDER BY `required` DESC, `name` ASC'

get_allowed_roles_query = '''SELECT `target_role`.`id`
                             FROM `target_role`
                             JOIN `target_type` ON `target_type`.`id` = `target_role`.`type_id`
                             JOIN `target` ON `target`.`type_id` = `target_type`.`id`
                             WHERE `target`.`name` = :target'''

check_username_admin_query = '''SELECT `user`.`admin`
                                FROM `user`
                                JOIN `target` ON `target`.`id` = `user`.`target_id`
                                JOIN `target_type` ON `target_type`.`id` = `target`.`type_id`
                                WHERE `target`.`name` = %s
                                AND `target_type`.`name` = "user"'''

get_username_settings_query = '''SELECT `user_setting`.`name`, `user_setting`.`value`
                                 FROM `user_setting`
                                 JOIN `target` ON `target`.`id` = `user_setting`.`user_id`
                                 JOIN `target_type` ON `target_type`.`id` = `target`.`type_id`
                                 WHERE `target`.`name` = %s
                                 AND `target_type`.`name` = "user"'''

update_username_settings_query = '''INSERT INTO `user_setting` (`user_id`, `name`, `value`)
                                    VALUES (
                                      (SELECT `target`.`id` FROM `target` JOIN `target_type` ON `target_type`.`id` = `target`.`type_id`
                                       WHERE `target`.`name` = %(username)s AND `target_type`.`name` = "user"),
                                      %(name)s,
                                      %(value)s)
                                    ON DUPLICATE KEY UPDATE `value` = %(value)s'''

check_application_ownership_query = '''SELECT 1
                                       FROM `application_owner`
                                       JOIN `target` on `target`.`id` = `application_owner`.`user_id`
                                       WHERE `target`.`name` = :username
                                       AND `application_owner`.`application_id` = :application_id'''

get_application_owners_query = '''SELECT `target`.`name`
                                  FROM `application_owner`
                                  JOIN `target` on `target`.`id` = `application_owner`.`user_id`
                                  WHERE `application_owner`.`application_id` = %s'''

uuid4hex = re.compile('[0-9a-f]{32}\Z', re.I)


def stream_incidents_with_context(cursor):
    for row in cursor:
        row['context'] = ujson.loads(row['context'])
        yield row


def get_app_from_msg_id(session, msg_id):
    sql = '''SELECT `application`.`name` FROM `message`
             JOIN `application` on `application`.`id` = `message`.`application_id`
             WHERE `message`.`id` = :msg_id'''
    result = session.execute(sql, {'msg_id': msg_id}).scalar()

    if result:
        return result
    else:
        return None


def is_valid_tracking_settings(t, k, tpl):
    if not t:
        if k or tpl:
            return False, 'Incomplete tracking setting'
        else:
            # no tracking setting
            return True, None
    if not (k and tpl):
        return False, 'Incomplete tracking setting'
    if not isinstance(tpl, dict) or not tpl:
        return False, 'Template must be a dictionary'
    if t == 'email':
        if '@' not in k:
            return False, 'Invalid email address'
        for app in tpl:
            if not tpl[app]:
                return False, 'No key for %s template' % app
            missed_keys = set(('email_subject', 'email_text')) - set(tpl[app])
            if missed_keys:
                return False, 'Missing keys for %s template: %s' % (app, missed_keys)
    else:
        return False, 'Unknown tracking type: %s' % t
    return True, None


def gen_where_filter_clause(connection, filters, filter_types, kwargs):
    '''
    How each where clauses are generated:
        1. find out column part through filters[col], skipping nonexistent columns that
           might exist from invalid 'fields' parameters
        2. find out operator part through operators[op]
        3. escape value through connection.escape(filter_types.get(col, str)(value))
        4. (optional) transform escaped value through filter_escaped_value_transforms[col](value)
    '''
    where = []
    for key, values in kwargs.iteritems():
        col, _, op = key.partition('__')
        # Skip columns that don't exist
        if col not in filters:
            continue
        col_type = filter_types.get(col, str)
        # Format strings because Falcon splits on ',' but not on '%2C'
        # TODO: Get rid of this by setting request options on Falcon 1.1
        if isinstance(values, basestring):
            values = values.split(',')
        for val in values:
            try:
                if op == 'in':
                    if len(values) == 1:
                        op = 'eq'
                        val = col_type(values[0])
                    else:
                        val = tuple([col_type(v) for v in values])
                else:
                    val = col_type(val)
            except (ValueError, TypeError):
                raise HTTPBadRequest('invalid argument type',
                                     '%s should be %s' % (col, col_type))
            val = connection.escape(val)
            if col in filter_escaped_value_transforms:
                val = filter_escaped_value_transforms[col](val)
            where.append(operators[op] % (filters[col], val))
    return where


class HeaderMiddleware(object):
    def process_request(self, req, resp):
        resp.content_type = 'application/json'
        resp.set_headers([XFRAME, XCONTENTTYPEOPTIONS, XXSSPROTECTION])


class ReqBodyMiddleware(object):
    '''
    Falcon's req object has a stream that we read to obtain the post body.
    However, we can only read this once, and we often need the post body twice
    (once for authentication and once in the handler method). To avoid this
    problem, we read the post body into the request context and access it from
    there.

    IMPORTANT NOTE: Because we use stream.read() here, all other uses of this
    method will return '', not the post body.
    '''

    def process_request(self, req, resp):
        req.context['body'] = req.stream.read()


class AuthMiddleware(object):
    def __init__(self, debug=False):
        if debug:
            self.process_resource = self.debug_auth

    def debug_auth(self, req, resp, resource, params):
        req.context['username'] = req.env.get('beaker.session', {}).get('user', None)
        method = req.method

        if resource.allow_read_no_auth and method == 'GET':
            return

        # If we're authenticated using beaker, don't validate app as if this is an
        # API call, but set 'app' to the internal iris user as some routes (test incident creation)
        # need it.
        if req.context['username']:
            req.context['app'] = cache.applications.get('iris')
            return

        # For the purpose of e2etests, allow setting username via header, rather than going
        # through beaker
        username_header = req.get_header('X-IRIS-USERNAME')
        if username_header:
            req.context['username'] = username_header
            return

        # If this is a frontend route, and we're not logged in, don't fall through to process as
        # an app. This will allow the ACLMiddleware to force the login page.
        if getattr(resource, 'frontend_route', False):
            return

        # Proceed with authenticating this route as a third party application
        try:
            # Ignore HMAC requirements for custom webhooks
            if len(req.env['PATH_INFO'].split("/")) > 2 and req.env['PATH_INFO'].split("/")[2] == 'webhooks':
                qs = parse_qs(req.env['QUERY_STRING'])

                app = qs['application'][0]
                if not app:
                    raise HTTPBadRequest('Missing application keyvalue in query string')
            else:
                app, client_digest = req.get_header('AUTHORIZATION', '')[5:].split(':', 1)

            if app not in cache.applications:
                logger.warn('Tried authenticating with nonexistent app: "%s"', app)
                raise HTTPUnauthorized('Authentication failure',
                                       'Application not found', [])
            req.context['app'] = cache.applications[app]
        except TypeError:
            return

    def process_resource(self, req, resp, resource, params):  # pragma: no cover
        req.context['username'] = req.env.get('beaker.session', {}).get('user', None)
        method = req.method

        if resource.allow_read_no_auth and method == 'GET':
            return

        # Ignore HMAC requirements for custom webhooks
        if len(req.env['PATH_INFO'].split("/")) > 2 and req.env['PATH_INFO'].split("/")[2] == 'webhook':
            qs = parse_qs(req.env['QUERY_STRING'])

            app_name = qs['application'][0]
            app = cache.applications.get(app_name)
            if not app:
                logger.warn('Tried authenticating with nonexistent app: "%s"', app_name)
                raise HTTPUnauthorized('Authentication failure', '', [])

            req.context['app'] = app

            # determine if we're correctly using an application key
            api_key = qs['key'][0]
            if not api_key:
                logger.warn('Did not provide application key for "%s"', app_name)
                raise HTTPUnauthorized('Authentication failure', '', [])
            if not api_key == str(app['key']):
                logger.warn('Application key invalid')
                raise HTTPUnauthorized('Authentication failure', '', [])
            return

        # If we're authenticated using beaker, don't validate app as if this is an
        # API call, but set 'app' to the internal iris user as some routes (test incident creation)
        # need it.
        if req.context['username']:
            req.context['app'] = cache.applications.get('iris')
            return

        # If this is a frontend route, and we're not logged in, don't fall through to process as
        # an app either. This will allow the ACLMiddleware to force the login page.
        if getattr(resource, 'frontend_route', False):
            return

        # Proceed with authenticating this route as a third party application, and enforce
        # hmac for the entire request, and still allow the username-by-header functionality
        # if we're being hit from an instance of iris-frontend
        path = req.env['PATH_INFO']
        qs = req.env['QUERY_STRING']
        if qs:
            path = path + '?' + qs
        body = req.context['body']
        auth = req.get_header('AUTHORIZATION')
        if auth and auth.startswith('hmac '):
            username_header = req.get_header('X-IRIS-USERNAME')
            try:
                app_name, client_digest = auth[5:].split(':', 1)
                app = cache.applications.get(app_name)
                if not app:
                    logger.warn('Tried authenticating with nonexistent app: "%s"', app_name)
                    raise HTTPUnauthorized('Authentication failure', '', [])
                if username_header and not app['allow_authenticating_users']:
                    logger.warn('Unprivileged application %s tried authenticating %s',
                                app['name'], username_header)
                    raise HTTPUnauthorized('This application does not have the power to authenticate usernames', '', [])
                api_key = str(app['key'])
                window = int(time.time()) // 5
                # If username header is present, throw that into the hmac validation as well
                if username_header:
                    text = '%s %s %s %s %s' % (window, method, path, body, username_header)
                else:
                    text = '%s %s %s %s' % (window, method, path, body)
                HMAC = hmac.new(api_key, text, hashlib.sha512)
                digest = base64.urlsafe_b64encode(HMAC.digest())
                if equals(client_digest, digest):
                    req.context['app'] = app
                    if username_header:
                        req.context['username'] = username_header
                    return
                else:
                    if username_header:
                        text = '%s %s %s %s %s' % (window - 1, method, path, body, username_header)
                    else:
                        text = '%s %s %s %s' % (window - 1, method, path, body)
                    HMAC = hmac.new(api_key, text, hashlib.sha512)
                    digest = base64.urlsafe_b64encode(HMAC.digest())
                    if equals(client_digest, digest):
                        req.context['app'] = app
                        if username_header:
                            req.context['username'] = username_header
                    else:
                        if username_header:
                            logger.warn('HMAC doesn\'t validate for app %s (passing username %s)', app['name'], username_header)
                        else:
                            logger.warn('HMAC doesn\'t validate for app %s', app['name'])
                        raise HTTPUnauthorized('Authentication failure', '', [])

            except (ValueError, KeyError):
                logger.exception('Authentication failure')
                raise HTTPUnauthorized('Authentication failure', '', [])

        else:
            logger.warn('Request has malformed/missing HMAC authorization header')
            raise HTTPUnauthorized('Authentication failure', '', [])


class ACLMiddleware(object):
    def __init__(self, debug):
        pass

    def process_resource(self, req, resp, resource, params):
        self.process_frontend_routes(req, resource)
        self.process_admin_acl(req, resource, params)
        self.load_user_settings(req)

    def process_frontend_routes(self, req, resource):
        if req.context['username']:
            # Logged in and looking at /login page? Redirect to home.
            if req.path == '/login':
                raise HTTPFound(ui.default_route)
        else:
            # If we're not logged in and this is a frontend route, we're only allowed
            # to view the login form
            if getattr(resource, 'frontend_route', False):
                if req.path != '/login':
                    raise HTTPFound(ui.login_url(req))

    def process_admin_acl(self, req, resource, params):
        req.context['is_admin'] = False

        # Quickly check the username in the path matches who's logged in
        enforce_user = getattr(resource, 'enforce_user', False)

        if not req.context['username']:
            if enforce_user:
                raise HTTPUnauthorized('Username must be specified for this action', '', [])
            return

        # Check if user is an admin
        connection = db.engine.raw_connection()
        cursor = connection.cursor()
        cursor.execute(check_username_admin_query, req.context['username'])
        result = cursor.fetchone()
        cursor.close()
        connection.close()

        if result:
            req.context['is_admin'] = bool(result[0])

        if enforce_user and not req.context['is_admin']:
            path_username = params.get('username')
            if not equals(path_username, req.context['username']):
                raise HTTPUnauthorized('This user is not allowed to access this resource', '', [])

    def load_user_settings(self, req):
        req.context['user_settings'] = {}

        if not req.context['username']:
            return

        connection = db.engine.raw_connection()
        cursor = connection.cursor()
        cursor.execute(get_username_settings_query, req.context['username'])
        settings = dict(cursor)
        cursor.close()
        connection.close()

        req.context['user_settings'] = settings


class Plan(object):
    allow_read_no_auth = True

    def on_get(self, req, resp, plan_id):
        if plan_id.isdigit():
            where = 'WHERE `plan`.`id` = %s'
        else:
            where = 'WHERE `plan`.`name` = %s AND `plan_active`.`plan_id` IS NOT NULL'
        query = single_plan_query + where

        connection = db.engine.raw_connection()
        cursor = connection.cursor(db.dict_cursor)
        cursor.execute(query, plan_id)
        plan = cursor.fetchone()

        if plan:
            step = 0
            steps = []
            cursor.execute(single_plan_query_steps, plan['id'])
            for notification in cursor:
                s = notification['step']
                if s != step:
                    l = [notification]
                    steps.append(l)
                    step = s
                else:
                    l.append(notification)
            plan['steps'] = steps
            if plan['tracking_template']:
                plan['tracking_template'] = ujson.loads(plan['tracking_template'])

            resp.body = ujson.dumps(plan)
            connection.close()
        else:
            connection.close()
            raise HTTPNotFound()

    def on_post(self, req, resp, plan_id):
        post_body = ujson.loads(req.context['body'])
        try:
            active = int(post_body['active'])
        except KeyError:
            raise HTTPBadRequest('"active" field required')
        except ValueError:
            raise HTTPBadRequest('Invalid active field')
        with db.guarded_session() as session:
            if active:
                session.execute(
                    '''INSERT INTO `plan_active` (`name`, `plan_id`)
                       VALUES ((SELECT `name` FROM `plan` WHERE `id` = :plan_id), :plan_id)
                       ON DUPLICATE KEY UPDATE `plan_id`=:plan_id''',
                    {'plan_id': plan_id})
            else:
                session.execute('DELETE FROM `plan_active` WHERE `plan_id`=:plan_id',
                                {'plan_id': plan_id})
            session.commit()
            session.close()
        resp.status = HTTP_200
        resp.body = ujson.dumps(active)

    def on_delete(self, req, resp, plan_id):
        if not req.context['username']:
            raise HTTPUnauthorized('You must be a logged in user to delete unused plans')

        if plan_id.isdigit():
            query = '''SELECT EXISTS(SELECT 1 FROM `plan` WHERE `id` = %s)'''
            plan_name = None
        else:
            query = '''SELECT EXISTS(SELECT 1 FROM `plan` WHERE `name` = %s)'''
            plan_name = plan_id

        connection = db.engine.raw_connection()
        cursor = connection.cursor()
        cursor.execute(query, plan_id)
        result = cursor.fetchone()

        if not result[0]:
            connection.close()
            raise HTTPBadRequest('No plan matched')

        if not plan_name:
            cursor.execute('SELECT `name` FROM `plan` WHERE `id` = %s', plan_id)
            result = cursor.fetchone()
            if not result:
                connection.close()
                raise HTTPBadRequest('Could not resolve this plan_id to name')
            plan_name = result[0]

        # Check if any quota is using these.
        cursor.execute('''SELECT `application`.`name`
                          FROM `application_quota`
                          JOIN `application` on `application`.`id` = `application_quota`.`application_id`
                          WHERE `application_quota`.`plan_name` = %s''', plan_name)
        result = cursor.fetchone()

        if result:
            connection.close()
            raise HTTPBadRequest('Cannot delete this plan as the application %s is using it for quota' % result[0])

        # Check if any incidents were made with these plan IDs. If they were, fail
        cursor.execute('SELECT COUNT(*) FROM `incident` WHERE `plan_id` IN (SELECT `id` FROM `plan` WHERE `name` = %s)', plan_name)
        result = cursor.fetchone()

        if result[0]:
            connection.close()
            raise HTTPBadRequest('Cannot delete this plan as %s incidents have been created using it' % result[0])

        # Delete all steps
        try:
            cursor.execute('DELETE FROM `plan_notification` WHERE `plan_id` IN (SELECT `id` FROM `plan` WHERE `name` = %s)', plan_name)
        except IntegrityError:
            connection.close()
            raise HTTPBadRequest('Failed deleting plan steps')

        # Purge plan_active
        try:
            cursor.execute('DELETE FROM `plan_active` WHERE `name` = %s', plan_name)
        except IntegrityError:
            connection.close()
            raise HTTPBadRequest('Failed deleting plan steps')

        # Delete all matching plans
        try:
            cursor.execute('DELETE FROM `plan` WHERE `name` = %s', plan_name)
        except IntegrityError:
            connection.close()
            raise HTTPBadRequest('Failed deleting plans. It is likely still in use.')

        connection.commit()
        connection.close()

        logger.info('%s deleted plan %s', req.context['username'], plan_name)

        resp.status = HTTP_200
        resp.body = '[]'


class Plans(object):
    allow_read_no_auth = True

    def on_get(self, req, resp):
        '''
        Plan search endpoint.

        **Example request**:

        .. sourcecode:: http

           GET /v0/plans?name__contains=foo&active=1 HTTP/1.1

          **Example response**:

          .. sourcecode:: http

             HTTP/1.1 200 OK
             Content-Type: application/json

             [
                 {
                     "description": "This is plan foo",
                     "threshold_count": 10,
                     "creator": "user1",
                     "created": 1478154275,
                     "aggregation_reset": 300,
                     "aggregation_window": 300,
                     "threshold_window": 900,
                     "tracking_type": null,
                     "tracking_template": null,
                     "tracking_key": null,
                     "active": 1,
                     "id": 123456,
                     "name": "foo-sla0"
                 }
             ]
          '''
        query_limit = req.get_param_as_int('limit')
        req.params.pop('limit', None)
        fields = req.get_param_as_list('fields')
        fields = [f for f in fields if f in plan_columns] if fields else None
        req.params.pop('fields', None)
        if not fields:
            fields = plan_columns

        query = plan_query % ', '.join(plan_columns[f] for f in fields)

        where = []
        active = req.get_param_as_bool('active')
        req.params.pop('active', None)
        if active is not None:
            if active:
                where.append('`plan_active`.`plan_id` IS NOT NULL')
            else:
                where.append('`plan_active`.`plan_id` IS NULL')

        connection = db.engine.raw_connection()
        where += gen_where_filter_clause(
            connection, plan_filters, plan_filter_types, req.params)

        if where:
            query = query + ' WHERE ' + ' AND '.join(where)

        if query_limit is not None:
            query += ' ORDER BY `plan`.`created` DESC LIMIT %s' % query_limit

        cursor = connection.cursor(db.dict_cursor)
        cursor.execute(query)

        payload = ujson.dumps(cursor)
        connection.close()
        resp.status = HTTP_200
        resp.body = payload

    def on_post(self, req, resp):
        '''
        Plan create endpoint. Plans can either be static, defining role/targets in plan creation,
        or dynamic, leaving these fields blank during creation and determining role/targets at
        incident creation time.
        Static plan example:

        **Example request**:

        .. sourcecode:: http

            POST /v0/plans HTTP/1.1

            {
                "aggregation_reset": 300,
                "aggregation_window": 300,
                "creator": "user-foo",
                "description": "this is a plan",
                "name": "plan-foo",
                "steps": [
                    [
                        {
                            "priority": "urgent",
                            "repeat": 0,
                            "role": "user",
                            "target": "demo",
                            "template": "template-foo",
                            "wait": 0
                        }
                    ]
                ],
                "threshold_count": 10,
                "threshold_window": 900
            }

        **Example response**:

        .. sourcecode:: http

            HTTP/1.1 201 Created
            Content-Type: application/json

            1

        Aggregation: If a user receives more than $threshold_count messages from this plan via a
        given medium within $threshold_window seconds, group their messages for $aggregation_window
        seconds. After $aggregation_reset seconds without a message, aggregation stops.

        For a static plan, "steps" should be a list of arrays of JSON objects defining  "priority",
        "repeat", "role", "target", "template", and "wait". Each array of objects represents a step
        in the plan, with the JSON objects representing the notifications delivered in that step. These
        notifications occur in parallel with one another within a given step. Descriptions of these
        parameters:

        :priority: Priority of messages sent by this step sub-part
        :repeat: Number of times this message will be repeated (e.g. repeat == 0 => 1 message)
        :role: Role of the target
        :target: Name of the target
        :template: Name of the template user to format this message
        :wait: Time to wait until sending a repeat message or moving on to the next plan step.

        Dynamic plan example:

        **Example request**:

        .. sourcecode:: http

            POST /v0/plans HTTP/1.1

            {
                "aggregation_reset": 300,
                "aggregation_window": 300,
                "creator": "user-foo",
                "description": "this is a plan",
                "isValid": true,
                "name": "plan-foo",
                "steps": [
                    [
                        {
                            "dynamic_index": 0,
                            "priority": "urgent",
                            "repeat": 0,
                            "template": "template-foo",
                            "wait": 0
                        }
                    ]
                ],
                "threshold_count": 10,
                "threshold_window": 900
            }

        **Example response**:

        .. sourcecode:: http

            HTTP/1.1 201 Created
            Content-Type: application/json

            1

        For dynamic plans, step sub-parts define a "dynamic index" rather than a role/target
        combination. These indices must span a range from 0..n, where n is the largest dynamic
        index provided. At incident creation time, a mapping of dynamic index to role/target
        is provided to define the recipient of a message. See incidents POST endpoint for details.

        '''
        plan_params = ujson.loads(req.context['body'])
        try:
            run_validation('plan', plan_params)
        except IrisValidationException as e:
            raise HTTPBadRequest('Validation error', str(e))

        plan_name = plan_params['name'].strip()

        if not plan_name:
            raise HTTPBadRequest('Invalid plan', 'Empty plan name')

        if plan_name.isdigit():
            raise HTTPBadRequest('Invalid plan', 'Plan name cannot be a number')

        # FIXME: catch creator not exist error

        tracking_key = plan_params.get('tracking_key')
        tracking_type = plan_params.get('tracking_type')
        tracking_template = plan_params.get('tracking_template')
        is_valid, err_msg = is_valid_tracking_settings(tracking_type, tracking_key, tracking_template)
        if not is_valid:
            raise HTTPBadRequest('Invalid tracking template', err_msg)

        if tracking_template:
            tracking_template = ujson.dumps(tracking_template)
        else:
            tracking_template = None  # in case tracking_template is an empty dict

        now = datetime.datetime.utcnow()
        plan_dict = {
            'creator': plan_params['creator'],
            'name': plan_name,
            'created': now,
            'description': plan_params['description'],
            'step_count': len(plan_params['steps']),
            'threshold_window': plan_params['threshold_window'],
            'threshold_count': plan_params['threshold_count'],
            'aggregation_window': plan_params['aggregation_window'],
            'aggregation_reset': plan_params['aggregation_reset'],
            'tracking_key': tracking_key,
            'tracking_type': tracking_type,
            'tracking_template': tracking_template,
        }

        dynamic_indices = set()
        for steps in plan_params['steps']:
            for step in steps:
                if 'dynamic_index' in step:
                    dynamic_indices.add(step['dynamic_index'])
        if dynamic_indices != set(range(len(dynamic_indices))):
            raise HTTPBadRequest('Invalid plan',
                                 'Dynamic target numbers must span 0..n without gaps')

        with db.guarded_session() as session:
            plan_id = session.execute(insert_plan_query, plan_dict).lastrowid

            for index, steps in enumerate(plan_params['steps'], start=1):
                for step in steps:
                    dynamic = step.get('dynamic_index') is not None
                    step['plan_id'] = plan_id
                    step['step'] = index
                    priority = cache.priorities.get(step['priority'])
                    role = cache.target_roles.get(step.get('role'))

                    if priority:
                        step['priority_id'] = priority['id']
                    else:
                        raise HTTPBadRequest('Invalid plan',
                                             'Priority not found for step %s' % index)

                    if not dynamic:
                        if role:
                            step['role_id'] = role
                        else:
                            raise HTTPBadRequest('Invalid plan', 'Role not found for step %s' % index)

                        allowed_roles = {row[0] for row in session.execute(get_allowed_roles_query, step)}

                        if not allowed_roles:
                            raise HTTPBadRequest(
                                'Invalid plan',
                                'Target %s not found for step %s' % (step['target'], index))

                        if role not in allowed_roles:
                            raise HTTPBadRequest(
                                'Invalid role',
                                'Role %s is not appropriate for target %s in step %s' % (
                                    step['role'], step['target'], index))

                    try:
                        if dynamic:
                            session.execute(insert_dynamic_step_query, step)
                        else:
                            session.execute(insert_plan_step_query, step)
                    except IntegrityError:
                        raise HTTPBadRequest('Invalid plan',
                                             'Target not found for step %s' % index)

            session.execute('INSERT INTO `plan_active` (`name`, `plan_id`) '
                            'VALUES (:name, :plan_id) ON DUPLICATE KEY UPDATE `plan_id`=:plan_id',
                            {'name': plan_name, 'plan_id': plan_id})

            session.commit()
            session.close()
        resp.status = HTTP_201
        resp.body = ujson.dumps(plan_id)
        resp.set_header('Location', '/plans/%s' % plan_id)


class Incidents(object):
    allow_read_no_auth = True

    def on_get(self, req, resp):
        fields = req.get_param_as_list('fields')
        req.params.pop('fields', None)
        if not fields:
            fields = incident_columns
        req.params.pop('fields', None)
        query_limit = req.get_param_as_int('limit')
        req.params.pop('limit', None)
        target = req.get_param_as_list('target')
        req.params.pop('target', None)

        query = incident_query % ', '.join(incident_columns[f] for f in fields)

        connection = db.engine.raw_connection()
        where = gen_where_filter_clause(connection, incident_filters, incident_filter_types, req.params)
        sql_values = []
        if target:
            where.append('''`incident`.`id` IN (
                SELECT `incident_id`
                FROM `message`
                JOIN `target` ON `message`.`target_id`=`target`.`id`
                WHERE `target`.`name` IN %s
            )''')
            sql_values.append(tuple(target))
        if where:
            query = query + ' WHERE ' + ' AND '.join(where)
        if query_limit is not None:
            query += ' ORDER BY `incident`.`created` DESC LIMIT %s' % query_limit

        cursor = connection.cursor(db.dict_cursor)
        cursor.execute(query, sql_values)

        if 'context' in fields:
            payload = ujson.dumps(stream_incidents_with_context(cursor))
        else:
            payload = ujson.dumps(cursor)
        connection.close()
        resp.status = HTTP_200
        resp.body = payload

    def on_post(self, req, resp):
        '''
        Create incidents. Id for the new incident will be returned.

        **Example request**:

        .. sourcecode:: http

           POST /v0/incidents HTTP/1.1
           Content-Type: application/json

           {
               "plan": "test-plan",
               "context": {"number": 1, "str": "hello"}
           }

        **Example response**:

        .. sourcecode:: http

           HTTP/1.1 201 Created
           Content-Type: application/json

           1

        :statuscode 201: incident created
        :statuscode 400: invalid request
        :statuscode 404: plan not found
        :statuscode 401: application is not allowed to create incident for other application

        A request is considered invalid if:

        - plan name is missing
        - application is invalid
        - context json blob is longer than 655355 bytes
        - none of the templates used in the plan supports the given application

        To create an incident for a dynamic plan (one that defines dynamic targets), an
        additional `dynamic_targets` field must be passed along with the plan and context.
        Consider a dynamic plan defining two dynamic targets, indexed with 0 and 1. The
        `dynamic_targets` parameter should take the following form:

        .. sourcecode:: json

            [
                {
                    "role": "user",
                    "target": "jdoe"
                },
                {
                    "role": "team",
                    "target": "team-foo"
                }
            ]

        This will map target 0 to the user "jdoe", and target 1 to the team "team-foo".
        '''
        incident_params = ujson.loads(req.context['body'])
        dynamic_targets = []
        if 'plan' not in incident_params:
            raise HTTPBadRequest('missing plan name attribute')

        with db.guarded_session() as session:
            plan_id = session.execute('SELECT `plan_id` FROM `plan_active` WHERE `name` = :plan',
                                      {'plan': incident_params['plan']}).scalar()
            if not plan_id:
                logger.warn('Plan "%s" not found.', incident_params['plan'])
                raise HTTPNotFound()
            num_dynamic = session.execute('SELECT COUNT(DISTINCT `dynamic_index`) FROM `plan_notification` '
                                          'WHERE `plan_id` = :plan_id',
                                          {'plan_id': plan_id}).scalar()

            app = req.context['app']

            if 'application' in incident_params:
                if not req.context['app']['allow_other_app_incidents']:
                    raise HTTPForbidden(
                        ('This application %s does not allow creating incidents as '
                         'other applications') % req.context['app']['name'])

                app = cache.applications.get(incident_params['application'])

                if not app:
                    raise HTTPBadRequest('Invalid application')
            if num_dynamic > 0:
                target_list = incident_params.get('dynamic_targets', [])
                if num_dynamic != len(target_list):
                    raise HTTPBadRequest('Invalid number of dynamic targets')

                for dynamic_target in target_list:
                    target = session.execute('''SELECT `target_role`.`id` AS `role_id`, `target`.`id` AS `target_id`
                                                FROM `target` JOIN `target_role`
                                                    ON `target_role`.`type_id` = `target`.`type_id`
                                                WHERE `target`.`name` = :target
                                                    AND `target_role`.`name` = :role''', dynamic_target).fetchone()
                    if target is None:
                        raise HTTPBadRequest('Invalid incident', 'invalid role %s for target %s' %
                                             (dynamic_target['role'], dynamic_target['target']))
                    else:
                        dynamic_targets.append(target)

            context = incident_params['context']
            context_json_str = ujson.dumps({variable: context.get(variable)
                                           for variable in app['variables']})
            if len(context_json_str) > 65535:
                raise HTTPBadRequest('Context too long')

            app_template_count = session.execute('''
                SELECT EXISTS (
                  SELECT 1 FROM
                  `plan_notification`
                  JOIN `template` ON `template`.`name` = `plan_notification`.`template`
                  JOIN `template_content` ON `template_content`.`template_id` = `template`.`id`
                  WHERE `plan_notification`.`plan_id` = :plan_id
                  AND `template_content`.`application_id` = :app_id
                )
            ''', {'app_id': app['id'], 'plan_id': plan_id}).scalar()

            if not app_template_count:
                raise HTTPBadRequest('No plan template actions exist for this app')

            data = {
                'plan_id': plan_id,
                'created': datetime.datetime.utcnow(),
                'application_id': app['id'],
                'context': context_json_str,
                'current_step': 0,
                'active': True,
            }

            incident_id = session.execute(
                '''INSERT INTO `incident` (`plan_id`, `created`, `context`,
                                           `current_step`, `active`, `application_id`)
                   VALUES (:plan_id, :created, :context, 0, :active, :application_id)''',
                data).lastrowid

            for idx, target in enumerate(dynamic_targets):
                data = {
                    'incident_id': incident_id,
                    'target_id': target['target_id'],
                    'role_id': target['role_id'],
                    'index': idx
                }
                session.execute('''INSERT INTO `dynamic_plan_map` (`incident_id`, `role_id`,
                                                                   `target_id`, `dynamic_index`)
                                   VALUES (:incident_id, :role_id, :target_id, :index)''',
                                data)

            session.commit()
            session.close()
        resp.status = HTTP_201
        resp.set_header('Location', '/incidents/%s' % incident_id)
        resp.body = ujson.dumps(incident_id)


class Incident(object):
    allow_read_no_auth = True

    def on_get(self, req, resp, incident_id):
        '''
        Get incident by ID.

        **Example request**:

        .. sourcecode:: http

           GET /v0/incident/1 HTTP/1.1

        **Example response**:

        .. sourcecode:: http

           HTTP/1.1 200 OK
           Content-Type: application/json

           {
               "updated": 1492057026,
               "plan_id": 48271,
               "created": 1492055912,
               "application": "Alert manager",
               "steps": [
                    {
                        "name": "alice",
                        "created": 1492055953,
                        "target_changed": 0,
                        "mode_changed": 0,
                        "priority": "urgent",
                        "step": 1,
                        "mode": "sms",
                        "id": 25443689,
                        "sent": 1492055957
                    }
               ],
               "plan": "test-plan",
               "context": {"number": 1, "str": "hello"},
               "owner": "alice",
               "active": 0,
               "id": 1,
               "current_step": 1
           }
        '''
        connection = db.engine.raw_connection()
        cursor = connection.cursor(db.dict_cursor)
        try:
            cursor.execute(single_incident_query, int(incident_id))
        except ValueError:
            raise HTTPBadRequest('Invalid incident id')
        incident = cursor.fetchone()

        if incident:
            cursor.execute(single_incident_query_steps, (auditlog.MODE_CHANGE, auditlog.TARGET_CHANGE, incident['id']))
            incident['steps'] = cursor.fetchall()
            connection.close()

            incident['context'] = ujson.loads(incident['context'])
            payload = ujson.dumps(incident)
        else:
            connection.close()
            raise HTTPNotFound()
        resp.status = HTTP_200
        resp.body = payload

    def on_post(self, req, resp, incident_id):
        try:
            incident_id = int(incident_id)
        except ValueError:
            raise HTTPBadRequest('Invalid incident id')

        incident_params = ujson.loads(req.context['body'])

        try:
            owner = incident_params['owner']
        except KeyError:
            raise HTTPBadRequest('"owner" field required')

        is_active = utils.claim_incident(incident_id, owner)[0]
        resp.status = HTTP_200
        resp.body = ujson.dumps({'incident_id': incident_id,
                                 'owner': owner,
                                 'active': is_active})


class Message(object):
    allow_read_no_auth = True

    def on_get(self, req, resp, message_id):
        '''
        Get information for an iris message by id

        **Example request**:

        .. sourcecode:: http

           GET /v0/messages/{message_id} HTTP/1.1

        **Example response**:

        .. sourcecode:: http

           HTTP/1.1 200 OK
           Content-Type: application/json

           {
              "body": "message body",
              "incident_id": 2590447,
              "target": "username",
              "created": 1490825218,
              "destination": "username@domain.com",
              "batch": null,
              "twilio_delivery_status": null,
              "priority": "low",
              "application": "app",
              "mode": "email",
              "active": 0,
              "generic_message_sent_status": 1,
              "id": 24807074,
              "sent": 1490825221,
              "subject": "message subject"
           }
        '''
        connection = db.engine.raw_connection()
        cursor = connection.cursor(db.dict_cursor)
        cursor.execute(single_message_query, int(message_id))
        message = cursor.fetchone()
        connection.close()
        if message:
            resp.body = ujson.dumps(message)
        else:
            raise HTTPNotFound()
        resp.status = HTTP_200


class MessageAuditLog(object):
    allow_read_no_auth = True

    def on_get(self, req, resp, message_id):
        '''
        Get a message's log of changes

        **Example request**:

        .. sourcecode:: http

           GET /v0/messages/{message_id}/auditlog HTTP/1.1

        **Example response**:

        .. sourcecode:: http

           HTTP/1.1 200 OK
           Content-Type: application/json

           [
             {
               "old": "sms",
               "description": "Changing mode due to original mode failure",
               "date": 1489507284,
               "new": "email",
               "change_type": "mode-change",
               "id": 438
             },
           ]
        '''
        connection = db.engine.raw_connection()
        cursor = connection.cursor(db.dict_cursor)
        cursor.execute(message_audit_log_query, int(message_id))
        resp.body = ujson.dumps(cursor)
        connection.close()


class Messages(object):
    allow_read_no_auth = True

    def on_get(self, req, resp):
        fields = req.get_param_as_list('fields')
        req.params.pop('fields', None)
        fields = [f for f in fields if f in message_columns] if fields else None
        if not fields:
            fields = message_columns
        query_limit = req.get_param_as_int('limit')
        req.params.pop('limit', None)

        connection = db.engine.raw_connection()
        escaped_params = {
            'mode_change': connection.escape(auditlog.MODE_CHANGE),
            'target_change': connection.escape(auditlog.TARGET_CHANGE)
        }

        query = message_query % ', '.join(message_columns[f] % escaped_params for f in fields)

        where = gen_where_filter_clause(connection, message_filters, message_filter_types, req.params)
        if where:
            query = query + ' WHERE ' + ' AND '.join(where)

        if query_limit is not None:
            query += ' ORDER BY `message`.`created` DESC LIMIT %s' % query_limit
        cursor = connection.cursor(db.dict_cursor)
        cursor.execute(query)
        resp.body = ujson.dumps(cursor)
        connection.close()


class Notifications(object):
    allow_read_no_auth = False
    required_attrs = frozenset(['target', 'role', 'subject'])

    def __init__(self, zk_hosts, default_sender_addr):
        self.default_sender_addr = default_sender_addr
        if zk_hosts:
            from iris.coordinator.kazoo import Coordinator
            self.coordinator = Coordinator(zk_hosts=zk_hosts,
                                           hostname=None,
                                           port=None,
                                           join_cluster=False)
        else:
            logger.info('Not using ZK to get senders. Using host %s for master instead.', default_sender_addr)
            self.coordinator = None

    def on_post(self, req, resp):
        '''
        Create out of band notifications. Notification is ad-hoc message that's
        not tied to an incident. To achieve real-time delivery, notifications
        are not persisted in the Database.

        You can set the priority key to honor target's priority preference or
        set the mode key to force the message transport.

        **Example request**:

        .. sourcecode:: http

           POST /v0/notifications HTTP/1.1
           Content-Type: application/json

           {
               "role": "secondary-oncall",
               "target": "test_oncall_team",
               "subject": "wake up",
               "body": "something is on fire",
               "priority": "high"
           }

        .. sourcecode:: http

           POST /v0/notifications HTTP/1.1
           Content-Type: application/json

           {
               "role": "user",
               "target": "test_user",
               "subject": "wake up",
               "body": "something is on fire",
               "mode": "email"
           }

        **Example response**:

        .. sourcecode:: http

           HTTP/1.1 200 OK
           Content-Type: application/json

           []

        :statuscode 200: notification send request queued
        :statuscode 400: invalid request
        :statuscode 401: application is not allowed to create out of band notification

        A request is considered invalid if:

        - either target, subject or role is missing
        - both priority and mode are missing
        - invalid priority, mode
        - both tempalte, body and email_html are missing
        - template, body and email_html is not a string
        - message queue request rejected by sender
        '''

        message = ujson.loads(req.context['body'])
        msg_attrs = set(message)
        if not msg_attrs >= self.required_attrs:
            raise HTTPBadRequest('Missing required atrributes',
                                 ', '.join(self.required_attrs - msg_attrs))

        # If both priority and mode are passed in, priority overrides mode
        if 'priority' in message:
            priority = cache.priorities.get(message['priority'])
            if not priority:
                raise HTTPBadRequest('Invalid priority', message['priority'])
            message['priority_id'] = priority['id']
        elif 'mode' in message:
            mode_id = cache.modes.get(message['mode'])
            if not mode_id:
                raise HTTPBadRequest('Invalid mode', message['mode'])
            message['mode_id'] = mode_id
        else:
            raise HTTPBadRequest(
                'Both priority and mode are missing, at least one of it is required')

        # Avoid problems down the line if we have no way of creating the
        # message body, which happens if both body and template are not
        # specified, or if we don't have email_html
        if 'template' in message:
            if not isinstance(message['template'], basestring):
                raise HTTPBadRequest('template needs to be a string')
        elif 'body' in message:
            if not isinstance(message['body'], basestring):
                raise HTTPBadRequest('body needs to be a string')
        elif 'email_html' in message:
            if not isinstance(message['email_html'], basestring):
                raise HTTPBadRequest('email_html needs to be a string')
            # Handle the edge-case where someone is only specifying email_html
            # and not the others. Avoid KeyError's later on in sender
            if message.get('body') is None:
                message['body'] = ''
        else:
            raise HTTPBadRequest(
                'body, template, and email_html are missing, so we cannot construct message.')

        utils.sanitize_unicode_dict(message)

        message['application'] = req.context['app']['name']

        # If we're using ZK, try that to get master
        if self.coordinator:
            sender_addr = self.coordinator.get_current_master()
            if sender_addr:
                logger.info('Relaying message to current master sender: %s', sender_addr)
            else:
                sender_addr = self.default_sender_addr
                logger.error('Failed getting current sender master. Falling back to %s', sender_addr)
        else:
            sender_addr = self.default_sender_addr

        s = None

        # First try master
        try:
            s = socket.create_connection(sender_addr)

        # Then try slaves
        except:
            if self.coordinator:
                logger.exception('Failed contacting master (%s). Resorting to slaves.', sender_addr)
                for slave_address in self.coordinator.get_current_slaves():
                    try:
                        logger.info('Trying slave %s..', slave_address)
                        s = socket.create_connection(slave_address)
                        break
                    except:
                        logger.exception('Failed reaching slave %s', slave_address)

        # If none of that works, bail
        if not s:
            logger.error('Failed reaching any senders. Bailing.')
            raise HTTPInternalServerError('Failed reaching any senders')

        s.send(msgpack.packb({'endpoint': 'v0/send', 'data': message}))
        sender_resp = utils.msgpack_unpack_msg_from_socket(s)
        s.close()
        if sender_resp == 'OK':
            resp.status = HTTP_200
            resp.body = '[]'
        else:
            logger.warning('OOB message (%s) rejected by sender because %s', message, sender_resp)
            raise HTTPBadRequest('Request rejected by sender', sender_resp)


class Template(object):
    allow_read_no_auth = True

    def on_get(self, req, resp, template_id):
            if template_id.isdigit():
                where = 'WHERE `template`.`id` = %s'
            else:
                where = 'WHERE `template`.`name` = %s AND `template_active`.`template_id` IS NOT NULL'
            query = single_template_query + where

            connection = db.engine.raw_connection()
            cursor = connection.cursor()
            cursor.execute(query, template_id)
            results = cursor.fetchall()

            if results:
                r = results[0]
                t = {
                    'id': r[0],
                    'name': r[1],
                    'active': r[2],
                    'creator': r[3],
                    'created': r[4]
                }
                content = {}
                for r in results:
                    content.setdefault(r[5], {})[r[6]] = {'subject': r[7], 'body': r[8]}
                t['content'] = content
                cursor = connection.cursor(db.dict_cursor)
                cursor.execute(single_template_query_plans, t['name'])
                t['plans'] = cursor.fetchall()
                connection.close()
                payload = ujson.dumps(t)
            else:
                raise HTTPNotFound()
            resp.status = HTTP_200
            resp.body = payload

    def on_post(self, req, resp, template_id):
        template_params = ujson.loads(req.context['body'])
        try:
            active = int(template_params['active'])
        except ValueError:
            raise HTTPBadRequest('Invalid active argument', 'active must be an int')
        except KeyError:
            raise HTTPBadRequest('Missing active argument')
        with db.guarded_session() as session:
            if active:
                session.execute(
                    '''INSERT INTO `template_active` (`name`, `template_id`)
                       VALUES ((SELECT `name` FROM `template` WHERE `id` = :template_id),
                               :template_id)
                       ON DUPLICATE KEY UPDATE `template_id`=:template_id''',
                    {'template_id': template_id})
            else:
                session.execute('DELETE FROM `template_active` WHERE `template_id`=:template_id',
                                {'template_id': template_id})
            session.commit()
            session.close()
        resp.status = HTTP_200
        resp.body = ujson.dumps(active)


class Templates(object):
    allow_read_no_auth = True

    def on_get(self, req, resp):
        query_limit = req.get_param_as_int('limit')
        req.params.pop('limit', None)
        fields = req.get_param_as_list('fields')
        fields = [f for f in fields if f in template_columns] if fields else None
        if not fields:
            fields = template_columns
        req.params.pop('fields', None)

        query = template_query % ', '.join(template_columns[f] for f in fields)

        where = []
        active = req.get_param_as_bool('active')
        req.params.pop('active', None)
        if active is not None:
            if active:
                where.append('`template_active`.`template_id` IS NOT NULL')
            else:
                where.append('`template_active`.`template_id` IS NULL')

        connection = db.engine.raw_connection()
        where += gen_where_filter_clause(connection, template_filters, template_filter_types, req.params)

        if where:
            query = query + ' WHERE ' + ' AND '.join(where)

        if query_limit is not None:
            query += ' ORDER BY `template`.`created` DESC LIMIT %s' % query_limit

        cursor = connection.cursor(db.dict_cursor)
        cursor.execute(query)

        payload = ujson.dumps(cursor)
        connection.close()
        resp.status = HTTP_200
        resp.body = payload

    def on_post(self, req, resp):
        try:
            template_params = ujson.loads(req.context['body'])
            if 'content' not in template_params:
                raise HTTPBadRequest('content argument missing')
            if 'name' not in template_params:
                raise HTTPBadRequest('name argument missing')
            if 'creator' not in template_params:
                raise HTTPBadRequest('creator argument missing')

            content = template_params.pop('content')
            contents = []
            template_env = SandboxedEnvironment(autoescape=True)
            for _application, modes in content.iteritems():
                for _mode, _content in modes.iteritems():
                    _content['mode'] = _mode
                    _content['application'] = _application
                    try:
                        template_env.from_string(_content['subject'])
                        template_env.from_string(_content['body'])
                    except jinja2.TemplateSyntaxError as e:
                        logger.exception('Invalid jinja syntax')
                        raise HTTPBadRequest('Invalid jinja template', str(e))
                    contents.append(_content)
        except HTTPBadRequest:
            raise
        except Exception:
            logger.exception('SERVER ERROR')
            raise

        with db.guarded_session() as session:
            template_id = session.execute(
                '''INSERT INTO `template` (`name`, `created`, `user_id`)
                   VALUES (
                       :name,
                       now(),
                       (SELECT `id` FROM `target`
                        WHERE `name` = :creator
                            AND `type_id` = (SELECT `id` FROM `target_type` WHERE `name` = 'user'))
                   )''',
                template_params).lastrowid

            for _content in contents:
                _content.update({'template_id': template_id})
                session.execute(
                    '''INSERT INTO `template_content` (
                           `template_id`, `subject`, `body`, `application_id`, `mode_id`)
                       VALUES (
                           :template_id, :subject, :body,
                           (SELECT `id` FROM `application` WHERE `name` = :application),
                           (SELECT `id` FROM `mode` WHERE `name` = :mode)
                       )''',
                    _content)

            session.execute('''INSERT INTO `template_active` (`name`, `template_id`)
                               VALUES (:name, :template_id)
                               ON DUPLICATE KEY UPDATE `template_id`=:template_id''',
                            {'name': template_params['name'], 'template_id': template_id})
            session.commit()
            session.close()

        resp.status = HTTP_201
        resp.set_header('Location', '/templates/%s' % template_id)
        resp.body = ujson.dumps(template_id)


class UserModes(object):
    allow_read_no_auth = False
    enforce_user = True

    def on_get(self, req, resp, username):
        with db.guarded_session() as session:
            results = session.execute('SELECT `name` FROM `priority`')
            modes = {name: 'default' for (name, ) in results}

            app = req.get_param('application')
            if app is None:
                result = session.execute(get_user_modes_query, {'username': username})
            else:
                result = session.execute(
                    get_target_application_modes_query, {'username': username, 'app': app})
            modes.update(list(result))
            session.close()
        resp.status = HTTP_200
        resp.body = ujson.dumps(modes)

    # TODO (dewang): change to PUT for consistency with oncall
    def on_post(self, req, resp, username):
        mode_params = ujson.loads(req.context['body'])
        with db.guarded_session() as session:
            results = session.execute('SELECT `name` FROM `priority`')
            modes = {name: 'default' for (name, ) in results}

            app = mode_params.pop('application', None)
            multiple_apps = mode_params.pop('per_app_modes', None)

            # Configure priority -> mode for a single application
            if app is not None:
                for p, m in mode_params.iteritems():
                    if m != 'default':
                        session.execute(insert_target_application_modes_query,
                                        {'name': username, 'priority': p, 'mode': m, 'app': app})
                    else:
                        session.execute(delete_target_application_modes_query,
                                        {'name': username, 'priority': p, 'app': app})
                result = session.execute(get_target_application_modes_query,
                                         {'username': username, 'app': app})

            # Configure priority -> mode for multiple applications in one call (avoid MySQL deadlocks)
            elif multiple_apps is not None:
                for app, app_modes in multiple_apps.iteritems():
                    for p, m in app_modes.iteritems():
                        if m != 'default':
                            session.execute(insert_target_application_modes_query,
                                            {'name': username, 'priority': p, 'mode': m, 'app': app})
                        else:
                            session.execute(delete_target_application_modes_query,
                                            {'name': username, 'priority': p, 'app': app})

                # Also configure global defaults in the same call if they're specified
                for p in mode_params.viewkeys() & modes.viewkeys():
                    m = mode_params[p]
                    if m != 'default':
                        session.execute(insert_user_modes_query,
                                        {'name': username, 'priority': p, 'mode': m})
                    else:
                        session.execute(delete_user_modes_query, {'name': username, 'priority': p})
                result = session.execute(get_user_modes_query, {'username': username})

            # Configure user's global priority -> mode which covers all
            # applications that don't have defaults set
            else:
                for p, m in mode_params.iteritems():
                    if m != 'default':
                        session.execute(insert_user_modes_query,
                                        {'name': username, 'priority': p, 'mode': m})
                    else:
                        session.execute(delete_user_modes_query, {'name': username, 'priority': p})
                result = session.execute(get_user_modes_query, {'username': username})
            session.commit()
            modes.update(list(result))
            session.close()

        resp.status = HTTP_200
        resp.body = ujson.dumps(modes)


class TargetRoles(object):
    allow_read_no_auth = True

    def on_get(self, req, resp):
        '''
        Target role fetch endpoint.

        **Example request**:

        .. sourcecode:: http

           GET /v0/target_roles HTTP/1.1

        **Example response**:

        .. sourcecode:: http

           HTTP/1.1 200 OK
           Content-Type: application/json

           [
               {
                   "name": "user",
                   "type": "user"
               },
               {
                   "name": "oncall",
                   "type": "team"
               }
           ]
        '''
        with db.guarded_session() as session:
            sql = '''SELECT `target_role`.`name` AS `name`, `target_type`.`name` AS `type`
                     FROM `target_role`
                     JOIN `target_type` on `target_role`.`type_id` = `target_type`.`id`'''
            results = session.execute(sql)
            payload = ujson.dumps([{'name': row[0], 'type': row[1]} for row in results])
            session.close()

        resp.status = HTTP_200
        resp.body = payload


class Targets(object):
    allow_read_no_auth = False

    def on_get(self, req, resp):
        sql = 'SELECT DISTINCT `name` FROM `target`'
        if 'startswith' in req.params:
            req.params['startswith'] = req.params['startswith'] + '%'
            sql += ' WHERE `name` like :startswith'

        with db.guarded_session() as session:
            results = session.execute(sql, req.params)
            payload = ujson.dumps([row for (row,) in results])
            session.close()

        resp.status = HTTP_200
        resp.body = payload


class Target(object):
    allow_read_no_auth = False

    def on_get(self, req, resp, target_type):
        if target_type not in cache.target_types:
            raise HTTPBadRequest('Target type %s not found' % target_type)

        filters_sql = []
        req.params['type_id'] = cache.target_types[target_type]
        filters_sql.append('`type_id` = :type_id')

        if 'startswith' in req.params:
            req.params['startswith'] = req.params['startswith'] + '%'
            filters_sql.append('`name` like :startswith')

        active = req.get_param_as_bool('active')
        if active is not None:
            req.params['active'] = active
            filters_sql.append('`active` = :active')

        sql = 'SELECT `name` FROM `target`'
        if filters_sql:
            sql += ' WHERE %s' % ' AND '.join(filters_sql)

        with db.guarded_session() as session:
            results = session.execute(sql, req.params)
            payload = ujson.dumps([row for (row,) in results])
            session.close()

        resp.status = HTTP_200
        resp.body = payload


class Application(object):
    allow_read_no_auth = True

    def on_get(self, req, resp, app_name):
        connection = db.engine.raw_connection()
        cursor = connection.cursor(db.dict_cursor)
        app_query = get_applications_query + " AND `application`.`name` = %s"
        cursor.execute(app_query, app_name)
        app = cursor.fetchone()
        if not app:
            cursor.close()
            connection.close()
            raise HTTPBadRequest('Application %s not found' % app_name)

        cursor.execute(get_vars_query, app['id'])
        app['variables'] = []
        app['required_variables'] = []
        for row in cursor:
            app['variables'].append(row['name'])
            if row['required']:
                app['required_variables'].append(row['name'])

        cursor.execute(get_default_application_modes_query, app_name)
        app['default_modes'] = {row['priority']: row['mode'] for row in cursor}

        cursor.execute(get_supported_application_modes_query, app['id'])
        app['supported_modes'] = [row['name'] for row in cursor]

        cursor.execute(get_application_owners_query, app['id'])
        app['owners'] = [row['name'] for row in cursor]

        cursor.close()
        connection.close()

        del app['id']
        payload = app
        resp.status = HTTP_200
        resp.body = ujson.dumps(payload)

    def on_put(self, req, resp, app_name):
        try:
            data = ujson.loads(req.context['body'])
        except ValueError:
            raise HTTPBadRequest('Invalid json in post body')

        with db.guarded_session() as session:
            app = session.execute(get_applications_query + ' AND `application`.`name` = :app_name',
                                  {'app_name': app_name}).fetchone()
            if not app:
                raise HTTPBadRequest('Application %s not found' % app_name)

            # Only admins and application owners can change app settings
            is_owner = bool(session.execute(check_application_ownership_query,
                                            {'application_id': app['id'],
                                             'username': req.context['username']}).scalar())
            if not is_owner and not req.context['is_admin']:
                raise HTTPUnauthorized(
                    'Only admins and app owners can change this app\'s settings.')

            try:
                ujson.loads(data['sample_context'])
            except (KeyError, ValueError):
                raise HTTPBadRequest('sample_context must be valid json')

            if 'context_template' not in data:
                raise HTTPBadRequest('context_template must be specified')

            if 'summary_template' not in data:
                raise HTTPBadRequest('summary_template must be specified')

            new_variables = data.get('variables')
            if not isinstance(new_variables, list):
                raise HTTPBadRequest('variables must be specified and be a list')
            new_variables = set(new_variables)

            existing_variables = {
                row[0] for row in session.execute(
                    'SELECT `name` FROM `template_variable` WHERE `application_id` = :application_id',
                    {'application_id': app['id']})
            }

            kill_variables = existing_variables - new_variables

            for variable in new_variables - existing_variables:
                session.execute('''INSERT INTO `template_variable` (`application_id`, `name`)
                                VALUES (:application_id, :variable)''',
                                {'application_id': app['id'], 'variable': variable})

            if kill_variables:
                session.execute('''DELETE FROM `template_variable`
                                WHERE `application_id` = :application_id AND `name` IN :variables''',
                                {'application_id': app['id'], 'variables': tuple(kill_variables)})

            # Only owners can (optionally) change owners
            new_owners = data.get('owners')
            if new_owners is not None:
                if not isinstance(new_owners, list):
                    raise HTTPBadRequest('To change owners, you must pass a list of strings')

                new_owners = set(new_owners)

                # Make it impossible for the current user to remove themselves as
                # an owner, unless they're an admin
                if is_owner and not req.context['is_admin']:
                    new_owners.add(req.context['username'])

                existing_owners = {
                    row[0] for row in session.execute(
                        '''SELECT `target`.`name`
                           FROM `target`
                           JOIN `application_owner` ON `target`.`id` = `application_owner`.`user_id`
                           WHERE `application_owner`.`application_id` = :application_id''',
                        {'application_id': app['id']})
                }
                kill_owners = existing_owners - new_owners
                add_owners = new_owners - existing_owners

                for owner in add_owners:
                    try:
                        session.execute(
                            '''INSERT INTO `application_owner` (`application_id`, `user_id`)
                               VALUES (:application_id,
                                       (SELECT `user`.`target_id` FROM `user`
                                        JOIN `target` on `target`.`id` = `user`.`target_id`
                                        WHERE `target`.`name` = :owner))''',
                            {'application_id': app['id'], 'owner': owner})
                    except IntegrityError:
                        logger.exception(
                            'Integrity error whilst adding user %s as an owner to app %s',
                            owner, app_name)

                if kill_owners:
                    session.execute(
                        '''DELETE FROM `application_owner`
                           WHERE `application_id` = :application_id
                           AND `user_id` IN (SELECT `user`.`target_id` FROM `user`
                                             JOIN `target` on `target`.`id` = `user`.`target_id`
                                             WHERE `target`.`name` IN :owners)''',
                        {'application_id': app['id'], 'owners': tuple(kill_owners)})

                if kill_owners or add_owners:
                    logger.info('User %s has changed owners for app %s to: %s',
                                req.context['username'], app_name, ', '.join(new_owners))

            # Only admins can (optionally) change supported modes
            new_modes = data.get('supported_modes')
            if req.context['is_admin'] and new_modes is not None:
                if not isinstance(new_modes, list):
                    raise HTTPBadRequest('To change modes, you must pass a list of strings')

                new_modes = set(new_modes)
                result = session.execute(
                    '''SELECT `mode`.`name`
                       FROM `mode`
                       JOIN `application_mode` ON `application_mode`.`mode_id` = `mode`.`id`
                       WHERE `application_mode`.`application_id` = :application_id''',
                    {'application_id': app['id']})
                existing_modes = {row[0] for row in result}
                kill_modes = existing_modes - new_modes
                add_modes = new_modes - existing_modes

                for mode in add_modes:
                    try:
                        session.execute(
                            '''INSERT INTO `application_mode` (`application_id`, `mode_id`)
                               VALUES (:application_id,
                                       (SELECT `mode`.`id` FROM `mode`
                                        WHERE `mode`.`name` = :mode))''',
                            {'application_id': app['id'], 'mode': mode})
                    except IntegrityError:
                        logger.exception(
                            'Integrity error whilst adding  %s as an mode to app %s',
                            mode, app_name)

                if kill_modes:
                    delete_args = {
                        'application_id': app['id'],
                        'modes': tuple(kill_modes)
                    }
                    session.execute(
                        '''DELETE FROM `application_mode`
                           WHERE `application_id` = :application_id
                           AND `mode_id` IN (SELECT `mode`.`id` FROM `mode`
                                             WHERE `mode`.`name` IN :modes)''',
                        delete_args)
                    session.execute(
                        '''DELETE FROM `default_application_mode`
                           WHERE `application_id` = :application_id
                           AND `mode_id` IN (SELECT `mode`.`id` FROM `mode`
                                             WHERE `mode`.`name` IN :modes)''',
                        delete_args)
                session.commit()

                if kill_modes or add_modes:
                    logger.info('User %s has changed supported_modes for app %s to: %s',
                                req.context['username'], app_name, ', '.join(new_modes))

            # Also support changing the default modes per priority per app,
            # adhering to ones that are allowed for said app.
            default_modes = data.get('default_modes')
            if isinstance(default_modes, dict):
                existing_priorities = {row[0] for row in session.execute(
                    '''SELECT `priority`.`name`
                       FROM `default_application_mode`
                       JOIN `priority` on `priority`.`id` = `default_application_mode`.`priority_id`
                       WHERE `default_application_mode`.`application_id` = :application_id''',
                    {'application_id': app['id']})}
                kill_priorities = existing_priorities - default_modes.viewkeys()
                for priority, mode in default_modes.iteritems():
                    # If we disabled this mode for this app in the code block
                    # above, avoid the expected integrity error here by bailing
                    # early
                    if new_modes is not None and mode not in new_modes:
                        logger.warn(('Not setting default priority %s to mode %s for app %s '
                                     'as this mode was disabled as part of this app update'),
                                    priority, mode, app_name)
                        continue

                    try:
                        session.execute(
                            '''INSERT INTO `default_application_mode` (
                                   `application_id`, `priority_id`, `mode_id`
                               ) VALUES (
                                   :application_id,
                                   (SELECT `id` FROM `priority` WHERE `name` = :priority),
                                   (SELECT `id` FROM `mode`
                                    JOIN `application_mode` ON `application_mode`.`application_id` = :application_id
                                        AND `application_mode`.`mode_id` = `mode`.`id`
                                    WHERE `mode`.`name` = :mode)
                               )
                               ON DUPLICATE KEY UPDATE `mode_id` = (
                                   SELECT `id` FROM `mode`
                                   JOIN `application_mode` ON `application_mode`.`application_id` = :application_id
                                       AND `application_mode`.`mode_id` = `mode`.`id`
                                   WHERE `mode`.`name` = :mode)''',
                            {'application_id': app['id'], 'priority': priority, 'mode': mode})
                        session.commit()
                    except IntegrityError:
                        logger.exception(('Integrity error whilst setting default priority %s '
                                          'to mod %s for app %s'),
                                         priority, mode, app_name)

                if kill_priorities:
                    session.execute(
                        '''DELETE FROM `default_application_mode`
                           WHERE `application_id` = :application_id
                               AND `priority_id` IN (
                                   SELECT `id` FROM `priority`  WHERE `name` in :priorities
                               )''',
                        {'application_id': app['id'], 'priorities': tuple(kill_priorities)})

            data['application_id'] = app['id']
            session.execute(
                '''UPDATE `application`
                   SET `context_template` = :context_template,
                       `summary_template` = :summary_template,
                       `sample_context` = :sample_context
                   WHERE `id` = :application_id LIMIT 1''',
                data)
            session.commit()
            session.close()

            resp.body = '[]'

    def on_delete(self, req, resp, app_name):
        if not req.context['is_admin']:
            raise HTTPUnauthorized('Only admins can remove apps')

        affected = False
        with db.guarded_session() as session:
            try:
                affected = session.execute('DELETE FROM `application` WHERE `name` = :app_name',
                                           {'app_name': app_name}).rowcount
                session.commit()
                session.close()
            except IntegrityError:
                raise HTTPBadRequest('Cannot remove app. It has likely already in use.')
        if not affected:
            raise HTTPBadRequest('No rows changed; app name probably already deleted')
        resp.body = '[]'


class ApplicationQuota(object):
    allow_read_no_auth = True

    def on_get(self, req, resp, app_name):
        connection = db.engine.raw_connection()
        cursor = connection.cursor(db.dict_cursor)
        quota_query = get_application_quotas_query + ' WHERE `application`.`name` = %s'
        cursor.execute(quota_query, app_name)
        quota = cursor.fetchone()
        cursor.close()
        connection.close()
        if quota:
            resp.body = ujson.dumps(quota)
        else:
            resp.body = '{}'

    def on_post(self, req, resp, app_name):

        try:
            data = ujson.loads(req.context['body'])
        except ValueError:
            raise HTTPBadRequest('Invalid json in post body')

        if data.viewkeys() != required_quota_keys:
            raise HTTPBadRequest('Missing required keys in post body')

        try:
            for key in quota_int_keys:
                if int(data[key]) < 1:
                    raise HTTPBadRequest('All int keys must be over 0')
        except ValueError:
            raise HTTPBadRequest('Some int keys are not integers')

        if data['hard_quota_threshold'] <= data['soft_quota_threshold']:
            raise HTTPBadRequest('Hard threshold must be bigger than soft threshold')

        with db.guarded_session() as session:
            application_id = session.execute(
                'SELECT `id` FROM `application` WHERE `name` = :app_name',
                {'app_name': app_name}).scalar()

            if not application_id:
                raise HTTPBadRequest('No ID found for that application')

            # Only admins and application owners can change quota settings
            if not req.context['is_admin']:
                has_ownership = session.execute(
                    check_application_ownership_query,
                    {'application_id': application_id, 'username': req.context['username']}
                ).scalar()
                if not has_ownership:
                    raise HTTPUnauthorized(
                        'You don\'t have permissions to update this app\'s quota.')

            is_active = session.execute(
                'SELECT 1 FROM `plan_active` WHERE `name` = :plan_name', data).scalar()
            if not is_active:
                raise HTTPBadRequest('No active ID found for that plan')

            target_id = session.execute(
                'SELECT `id` FROM `target` WHERE `name` = :target_name', data).scalar()
            if not target_id:
                raise HTTPBadRequest('No ID found for that target')

            data['application_id'] = application_id
            data['target_id'] = target_id

            session.execute(insert_application_quota_query, data)
            session.commit()
            session.close()

        resp.status = HTTP_201
        resp.body = '[]'

    def on_delete(self, req, resp, app_name):
        with db.guarded_session() as session:
            application_id = session.execute(
                'SELECT `id` FROM `application` WHERE `name` = :app_name',
                {'app_name': app_name}).scalar()

            if not application_id:
                raise HTTPBadRequest('No ID found for that application')

            if not req.context['is_admin']:
                if not session.execute(check_application_ownership_query,
                                       {'application_id': application_id,
                                        'username': req.context['username']}).scalar():
                    raise HTTPUnauthorized(
                        'You don\'t have permissions to update this app\'s quota.')

            session.execute(
                'DELETE FROM `application_quota` WHERE `application_id` = :application_id',
                {'application_id': application_id})
            session.commit()
            session.close()
        resp.status = HTTP_204


class ApplicationKey(object):
    allow_read_no_auth = False

    def on_get(self, req, resp, app_name):
        if not req.context['username']:
            raise HTTPUnauthorized('You must be a logged in user to view this app\'s key')

        with db.guarded_session() as session:
            if not req.context['is_admin']:
                has_permission = session.execute(
                    '''SELECT 1
                       FROM `application_owner`
                       JOIN `target` on `target`.`id` = `application_owner`.`user_id`
                       JOIN `application` on `application`.`id` = `application_owner`.`application_id`
                       WHERE `target`.`name` = :username
                       AND `application`.`name` = :app_name''',
                    {'app_name': app_name, 'username': req.context['username']}).scalar()
                if not has_permission:
                    raise HTTPForbidden('You don\'t have permissions to view this app\'s key.')

            key = session.execute(
                'SELECT `key` FROM `application` WHERE `name` = :app_name LIMIT 1',
                {'app_name': app_name}).scalar()

            if not key:
                raise HTTPBadRequest('Key for this application not found')

            session.close()

        resp.body = ujson.dumps({'key': key})


class ApplicationReKey(object):
    allow_read_no_auth = False

    def on_post(self, req, resp, app_name):
        if not req.context['is_admin']:
            raise HTTPUnauthorized('You must be an admin to rekey an app')

        data = {
            'app_name': app_name,
            'new_key': hashlib.sha256(os.urandom(32)).hexdigest()
        }

        affected = False
        with db.guarded_session() as session:
            affected = session.execute(
                'UPDATE `application` SET `key` = :new_key WHERE `name` = :app_name',
                data).rowcount
            session.commit()
            session.close()

        if not affected:
            raise HTTPBadRequest('No rows changed; app name likely incorrect')

        logger.info('Admin user %s has re-key\'d app %s', req.context['username'], app_name)
        resp.body = '[]'


class ApplicationEmailIncidents(object):
    allow_read_no_auth = False

    def on_get(self, req, resp, app_name):
        '''
        Get email addresses which will create incidents on behalf of this application

        **Example request**:

        .. sourcecode:: http

           GET /v0/applications/{app_name}/incident_emails HTTP/1.1

        **Example response**:

        .. sourcecode:: http

           HTTP/1.1 200 OK
           Content-Type: application/json

           {
             "incident@fakeemail.cde": "page_oncall_plan",
             "audit@fakeemail.abc": "audit_plan"
           }
        '''
        connection = db.engine.raw_connection()
        cursor = connection.cursor()
        cursor.execute('''SELECT `incident_emails`.`email`, `incident_emails`.`plan_name`
                          FROM `incident_emails`
                          JOIN `application` on `application`.`id` = `incident_emails`.`application_id`
                          WHERE `application`.`name` = %s''', app_name)

        payload = dict(cursor)
        cursor.close()
        connection.close()
        resp.body = ujson.dumps(payload)

    def on_put(self, req, resp, app_name):
        if not req.context['username']:
            raise HTTPUnauthorized(('You must be a logged in user to change this '
                                    'application\'s email incident settings'))
        try:
            email_to_plans = ujson.loads(req.context['body'])
        except ValueError:
            raise HTTPBadRequest('Invalid json in post body')

        with db.guarded_session() as session:
            if not req.context['is_admin']:
                has_permission = session.execute(
                    '''SELECT 1
                       FROM `application_owner`
                       JOIN `target` on `target`.`id` = `application_owner`.`user_id`
                       JOIN `application` on `application`.`id` = `application_owner`.`application_id`
                       WHERE `target`.`name` = :username
                       AND `application`.`name` = :app_name''',
                    {'app_name': app_name, 'username': req.context['username']}).scalar()
                if not has_permission:
                    raise HTTPForbidden(('You don\'t have permissions to change this '
                                         'application\'s email incident settings.'))

            if email_to_plans:
                email_addresses = tuple(email_to_plans.keys())

                # If we're trying to configure email addresses which are members contacts, block this
                check_users_emails = session.execute(
                    '''SELECT `target_contact`.`destination`
                       FROM `target_contact`
                       WHERE `target_contact`.`destination` IN :email_addresses''',
                    {'email_addresses': email_addresses}).fetchall()
                if check_users_emails:
                    user_emails_list = ', '.join(row[0] for row in check_users_emails)
                    raise HTTPBadRequest(('These email addresses are also user\'s email '
                                          'addresses which is not allowed: %s') % user_emails_list)

                # If we're trying to configure email addresses currently in use
                # by other apps, block this
                check_other_apps_emails = session.execute(
                    '''SELECT `incident_emails`.`email`
                       FROM `incident_emails`
                       WHERE `incident_emails`.`application_id` != (
                               SELECT `id` FROM `application` WHERE `name` = :app_name
                           )
                           AND `incident_emails`.`email` in :email_addresses''',
                    {'app_name': app_name, 'email_addresses': email_addresses}).fetchall()
                if check_other_apps_emails:
                    other_apps_email_list = ', '.join(row[0] for row in check_other_apps_emails)
                    raise HTTPBadRequest(('These email addresses are already in use by another '
                                          'app: %s') % other_apps_email_list)

                # Delete all email -> plan configurations which are not present in this, for this app
                session.execute(
                    '''DELETE FROM `incident_emails`
                       WHERE `incident_emails`.`application_id` = (
                           SELECT `id` FROM `application` WHERE `name` = :app_name
                       )
                       AND `incident_emails`.`email` NOT IN :email_addresses''',
                    {'app_name': app_name, 'email_addresses': email_addresses})

                # Configure new/existing ones
                for email_address, plan_name in email_to_plans.iteritems():
                    # If this plan does not have steps that support this app, block this
                    app_template_count = session.execute('''
                        SELECT EXISTS (
                            SELECT 1 FROM
                            `plan_notification`
                            JOIN `template` ON `template`.`name` = `plan_notification`.`template`
                            JOIN `template_content` ON `template_content`.`template_id` = `template`.`id`
                            WHERE `plan_notification`.`plan_id` = (
                                    SELECT `plan_id` FROM `plan_active` WHERE `name` = :plan_name
                                )
                                AND `template_content`.`application_id` = (
                                    SELECT `id` FROM `application` WHERE `name` = :app_name
                                )
                        )
                    ''', {'app_name': app_name, 'plan_name': plan_name}).scalar()
                    if not app_template_count:
                        raise HTTPBadRequest(
                            ('Failed adding %s -> %s combination. This plan does not have any '
                             'templates which support this app.') % (email_address, plan_name))

                    try:
                        session.execute(
                            '''INSERT INTO `incident_emails` (`application_id`, `email`, `plan_name`)
                               VALUES (
                                   (SELECT `id` FROM `application` WHERE `name` = :app_name),
                                   :email_address,
                                   :plan_name
                               )
                               ON DUPLICATE KEY UPDATE `plan_name` = :plan_name ''',
                            {
                                'app_name': app_name,
                                'email_address': email_address,
                                'plan_name': plan_name
                            })
                    except IntegrityError:
                        # FIXME: test this
                        raise HTTPBadRequest(('Failed adding %s -> %s combination. Is your '
                                              'plan name correct?') % (email_address, plan_name))
            else:
                # if not email_to_plans
                session.execute(
                    '''DELETE FROM `incident_emails`
                       WHERE `application_id` = (
                           SELECT `id` FROM `application` WHERE `name` = :app_name
                       )''',
                    {'app_name': app_name})
            session.commit()
            session.close()
        resp.body = '[]'
        resp.status = HTTP_200


class ApplicationRename(object):
    allow_read_no_auth = False

    def on_put(self, req, resp, app_name):
        if not req.context['is_admin']:
            raise HTTPUnauthorized('Only admins can rename apps')

        try:
            data = ujson.loads(req.context['body'])
        except ValueError:
            raise HTTPBadRequest('Invalid json in post body')

        new_name = data.get('new_name', '').strip()

        if new_name == '':
            raise HTTPBadRequest('Missing new_name from post body')

        if new_name == app_name:
            raise HTTPBadRequest('New and old app name are identical')

        data = {
            'new_name': new_name,
            'old_name': app_name
        }

        affected = False
        with db.guarded_session() as session:
            try:
                affected = session.execute(
                    'UPDATE `application` SET `name` = :new_name WHERE `name` = :old_name',
                    data).rowcount
                session.commit()
            except IntegrityError:
                raise HTTPBadRequest('Destination app name likely already exists')
            finally:
                session.close()

        if not affected:
            raise HTTPBadRequest('No rows changed; old app name incorrect')

        resp.body = '[]'


class ApplicationPlans(object):
    allow_read_no_auth = True

    def on_get(self, req, resp, app_name):
        '''
        Search endpoint for active plans that support a given app.
        A plan supports an app if one of its steps uses a template
        that defines content for that application.

        **Example request**:

        .. sourcecode:: http

           GET /v0/applications/app-foo/plans?name__contains=bar& HTTP/1.1

        **Example response**:

        .. sourcecode:: http

           HTTP/1.1 200 OK
           Content-Type: application/json

           [
               {
                   "description": "This is plan bar",
                   "threshold_count": 10,
                   "creator": "user1",
                   "created": 1478154275,
                   "aggregation_reset": 300,
                   "aggregation_window": 300,
                   "threshold_window": 900,
                   "tracking_type": null,
                   "tracking_template": null,
                   "tracking_key": null,
                   "active": 1,
                   "id": 123456,
                   "name": "bar-sla0"
               }
           ]
        '''
        fields = req.get_param_as_list('fields')
        fields = [f for f in fields if f in plan_columns] if fields else None
        req.params.pop('fields', None)
        if not fields:
            fields = plan_columns.keys()

        connection = db.engine.raw_connection()
        cursor = connection.cursor(db.dict_cursor)
        where = ['`application`.`name` = %s']
        where += gen_where_filter_clause(
            connection, plan_filters, plan_filter_types, req.params)

        query = '''SELECT %s
                   FROM `plan_active` JOIN `plan` ON `plan_active`.`plan_id` = `plan`.`id`
                   JOIN `plan_notification` ON `plan`.`id` = `plan_notification`.`plan_id`
                   JOIN `template` ON `plan_notification`.`template` = `template`.`name`
                   JOIN `template_active` ON `template`.`id` = `template_active`.`template_id`
                   JOIN `template_content` ON `template`.`id` = `template_content`.`template_id`
                   JOIN `application` ON `template_content`.`application_id` = `application`.`id`
                   JOIN `target` ON `target`.`id` = `plan`.`user_id`
                   WHERE %s
                   GROUP BY `plan`.`id`''' % (','.join(plan_columns[f] for f in fields if f in plan_columns),
                                              ' AND '.join(where))

        cursor.execute(query, app_name)
        resp.body = ujson.dumps(cursor)
        cursor.close()
        connection.close()


class Applications(object):
    allow_read_no_auth = True

    def on_get(self, req, resp):
        connection = db.engine.raw_connection()
        cursor = connection.cursor(db.dict_cursor)
        cursor.execute(get_applications_query)
        apps = cursor.fetchall()
        for app in apps:
            cursor.execute(get_vars_query, app['id'])
            app['variables'] = []
            app['required_variables'] = []
            for row in cursor:
                app['variables'].append(row['name'])
                if row['required']:
                    app['required_variables'].append(row['name'])

            cursor.execute(get_default_application_modes_query, app['name'])
            app['default_modes'] = {row['priority']: row['mode'] for row in cursor}

            cursor.execute(get_supported_application_modes_query, app['id'])
            app['supported_modes'] = [row['name'] for row in cursor]

            cursor.execute(get_application_owners_query, app['id'])
            app['owners'] = [row['name'] for row in cursor]

            del app['id']
        payload = apps
        cursor.close()
        connection.close()
        resp.status = HTTP_200
        resp.body = ujson.dumps(payload)

    def on_post(self, req, resp):
        try:
            data = ujson.loads(req.context['body'])
        except ValueError:
            raise HTTPBadRequest('Invalid json in post body')

        app_name = data.get('name', '').strip()

        if app_name == '':
            raise HTTPBadRequest('Missing app name')

        # Only iris super admins can create apps
        if not req.context['is_admin']:
            raise HTTPUnauthorized('Only admins can create apps')

        new_app_data = {
            'name': app_name,
            'key': hashlib.sha256(os.urandom(32)).hexdigest()
        }

        with db.guarded_session() as session:
            try:
                app_id = session.execute(
                    'INSERT INTO `application` (`name`, `key`) VALUES (:name, :key)',
                    new_app_data).lastrowid
                session.commit()
            except IntegrityError:
                raise HTTPBadRequest('This app already exists')

            # Enable all modes for this app except for "drop" by default
            try:
                session.execute(
                    '''INSERT INTO `application_mode` (`application_id`, `mode_id`)
                       SELECT :app_id, `mode`.`id` FROM `mode` WHERE `mode`.`name` != 'drop' ''',
                    {'app_id': app_id})
                session.commit()
            except IntegrityError:
                logger.error('Failed configuring supported modes for newly created app %s',
                             app_name)
            finally:
                session.close()

        logger.info('Created application "%s" with id %s', app_name, app_id)
        resp.status = HTTP_201
        resp.body = ujson.dumps({'id': app_id})


class Modes(object):
    allow_read_no_auth = False

    def on_get(self, req, resp):
        '''
        List all iris modes

        **Example request**:

        .. sourcecode:: http

           GET /v0/modes HTTP/1.1

        **Example response**:

        .. sourcecode:: http

           HTTP/1.1 200 OK
           Content-Type: application/json

           ["sms", "email", "slack", "call"]
        '''
        connection = db.engine.raw_connection()
        cursor = connection.cursor()
        # Deliberately omit "drop" as it's a special case only supported in very limited circumstances and shouldn't
        # be thrown all over the UI
        mode_query = 'SELECT `name` FROM `mode` WHERE `name` != "drop"'
        cursor.execute(mode_query)
        payload = [r[0] for r in cursor]
        cursor.close()
        connection.close()
        resp.status = HTTP_200
        resp.body = ujson.dumps(payload)


class Priorities(object):
    allow_read_no_auth = False

    def on_get(self, req, resp):
        connection = db.engine.raw_connection()
        cursor = connection.cursor(db.dict_cursor)
        mode_query = ''' SELECT `priority`.`id`, `priority`.`name` AS `name`, `mode`.`name` AS `default_mode`
                         FROM `priority` JOIN `mode` ON `priority`.`mode_id` = `mode`.`id`'''
        mode_query += ' ORDER BY `priority`.`id` ASC'

        cursor.execute(mode_query)
        payload = ujson.dumps([{'name': r['name'], 'default_mode': r['default_mode']} for r in cursor])
        cursor.close()
        connection.close()
        resp.status = HTTP_200
        resp.body = payload


class User(object):
    allow_read_no_auth = False
    enforce_user = True

    def on_get(self, req, resp, username):
        connection = db.engine.raw_connection()
        cursor = connection.cursor(db.dict_cursor)
        # Get user id/name
        user_query = '''SELECT `target`.`id`, `target`.`name`, `user`.`admin`
                        FROM `target`
                        JOIN `user` on `user`.`target_id` = `target`.`id`'''
        if username.isdigit():
            user_query += ' WHERE `target`.`id` = %s'
        else:
            user_query += ' WHERE `target`.`name` = %s'
        cursor.execute(user_query, username)
        if cursor.rowcount != 1:
            raise HTTPNotFound()
        user_data = cursor.fetchone()
        user_data['admin'] = bool(user_data['admin'])
        user_id = user_data.pop('id')

        # Get user contact modes
        modes_query = '''SELECT `priority`.`name` AS priority, `mode`.`name` AS `mode`
                         FROM `target` JOIN `target_mode` ON `target`.`id` = `target_mode`.`target_id`
                             JOIN `priority` ON `priority`.`id` = `target_mode`.`priority_id`
                             JOIN `mode` ON `mode`.`id` = `target_mode`.`mode_id`
                         WHERE `target`.`id` = %s'''
        cursor.execute(modes_query, user_id)
        user_data['modes'] = {}
        for row in cursor:
            user_data['modes'][row['priority']] = row['mode']

        # Get user contact modes per app
        user_data['per_app_modes'] = defaultdict(dict)
        cursor.execute(get_all_users_app_modes_query, user_id)
        for row in cursor:
            user_data['per_app_modes'][row['application']][row['priority']] = row['mode']

        # Get user teams
        teams_query = '''SELECT `target`.`name` AS `team`
                        FROM `user_team` JOIN `target` ON `user_team`.`team_id` = `target`.`id`
                        WHERE `user_team`.`user_id` = %s'''
        cursor.execute(teams_query, user_id)
        user_data['teams'] = []
        for row in cursor:
            user_data['teams'].append(row['team'])

        # Get user contact info
        contacts_query = '''SELECT `mode`.`name` AS `mode`, `target_contact`.`destination` AS `destination`
                            FROM `target_contact` JOIN `mode` ON `target_contact`.`mode_id` = `mode`.`id`
                            WHERE `target_contact`.`target_id` = %s'''
        cursor.execute(contacts_query, user_id)
        user_data['contacts'] = {}
        for row in cursor:
            user_data['contacts'][row['mode']] = row['destination']
        cursor.close()
        connection.close()
        resp.status = HTTP_200
        resp.body = ujson.dumps(user_data)


class UserSettings(object):
    allow_read_no_auth = False
    enforce_user = True

    def __init__(self, supported_timezones):
        self.supported_timezones = supported_timezones

    def on_get(self, req, resp, username):
        connection = db.engine.raw_connection()
        cursor = connection.cursor()
        cursor.execute(get_username_settings_query, req.context['username'])
        settings = dict(cursor)
        cursor.close()
        connection.close()

        resp.body = ujson.dumps(settings)

    def on_put(self, req, resp, username):
        try:
            data = ujson.loads(req.context['body'])
        except ValueError:
            raise HTTPBadRequest('Invalid json in post body')

        connection = db.engine.raw_connection()
        cursor = connection.cursor()

        chosen_timezone = data.get('timezone')
        if chosen_timezone and chosen_timezone in self.supported_timezones:
            try:
                cursor.execute(update_username_settings_query, {'name': 'timezone', 'value': chosen_timezone, 'username': req.context['username']})
                connection.commit()
            except Exception:
                logger.exception('Failed setting timezone to %s for user %s', chosen_timezone, req.context['username'])

        cursor.close()
        connection.close()

        resp.body = '[]'
        resp.status = HTTP_204


class SupportedTimezones(object):
    allow_read_no_auth = True

    def __init__(self, supported_timezones):
        self.supported_timezones = supported_timezones

    def on_get(self, req, resp):
        resp.body = ujson.dumps(self.supported_timezones)


class ResponseMixin(object):
    allow_read_no_auth = False

    def __init__(self, iris_sender_app):
        self.iris_sender_app = iris_sender_app

    def create_response(self, msg_id, source, content):
        """
        Return the result of the insert
        """
        with db.guarded_session() as session:
            result = session.execute(
                '''INSERT INTO `response` (`source`, `message_id`, `content`, `created`)
                   VALUES (:source, :message_id, :content, now())''',
                {
                    'source': source,
                    'message_id': msg_id,
                    'content': content,
                })
            session.close()
            session.commit()
            return result

    def create_email_message(self, application, dest, subject, body):
        if application not in cache.applications:
            return False, 'Application "%s" not found in %s.' % (application, cache.applications.keys())

        app = cache.applications[application]

        with db.guarded_session() as session:
            sql = '''SELECT `target`.`id` FROM `target`
                     JOIN `target_contact` on `target_contact`.`target_id` = `target`.`id`
                     JOIN `mode` on `mode`.`id` = `target_contact`.`mode_id`
                     WHERE `mode`.`name` = 'email' AND `target_contact`.`destination` = :destination'''
            target_id = session.execute(sql, {'destination': dest}).scalar()
            if not target_id:
                msg = 'Failed to lookup target from destination: %s' % dest
                logger.warn(msg)
                raise HTTPBadRequest('Invalid request', msg)

            sql = '''INSERT INTO `message` (`created`, `application_id`, `subject`, `target_id`,
                                            `body`, `destination`, `mode_id`, `priority_id`)
                     VALUES (
                         :created,
                         :application_id,
                         :subject,
                         :target_id,
                         :body,
                         :destination,
                         (SELECT `id` FROM `mode` WHERE `name` = 'email'),
                         (SELECT `id` FROM `priority` WHERE `name` = 'low')
                     )'''
            data = {
                'created': datetime.datetime.utcnow(),
                'application_id': app['id'],
                'subject': subject[:240],
                'target_id': target_id,
                'body': body,
                'destination': dest
            }
            message_id = session.execute(sql, data).lastrowid
            session.commit()
            session.close()
            return True, message_id

    def handle_user_response(self, mode, msg_id, source, content):
        '''
        Take action against the parsed user response form utils.parse_response().

        If the action involves claiming an incident (either one incident, or all
        using 'claim all'), run the appropriate plugin for that app on the user response,
        and update the user's response in the DB.

        Return the message generated by the plugin to the user, in the form of

        .. sourcecode::
            tuple (app_name, message_to_return)

        There are some special cases. If the msg_id is None and content is a string,
        that special string is returned to the user rather than any plugins being run.

        '''
        def validate_app(app):
            if not app:
                msg = "Invalid message({0}): no application found.".format(msg_id)
                logger.exception(msg)
                raise HTTPBadRequest(msg)

        with db.guarded_session() as session:
            is_batch = False
            is_claim_all = False
            if isinstance(msg_id, int) or (isinstance(msg_id, basestring) and msg_id.isdigit()):
                # FIXME: return error if message not found for id
                app = get_app_from_msg_id(session, msg_id)
                validate_app(app)
                self.create_response(msg_id, source, content)
            elif isinstance(msg_id, basestring) and uuid4hex.match(msg_id):
                # msg id is not pure digit, might be a batch id
                sql = 'SELECT message.id FROM message WHERE message.batch=:batch_id'
                results = session.execute(sql, {'batch_id': msg_id})
                mid_lst = [row[0] for row in results]
                if len(mid_lst) < 1:
                    raise HTTPBadRequest('Invalid message id', 'invalid message id: %s' % msg_id)

                # assuming message batching is also keyed on app, so they are from
                # the same app
                app = get_app_from_msg_id(session, mid_lst[0])
                validate_app(app)
                for mid in mid_lst:
                    self.create_response(mid, source, content)
                is_batch = True
            elif isinstance(msg_id, list) and content == 'claim_all':
                # Claim all functionality.
                if not msg_id:
                    return self.iris_sender_app, 'No active incidents to claim.'
                is_claim_all = True
                apps_to_message = defaultdict(list)
                for mid in msg_id:
                    msg_app = get_app_from_msg_id(session, mid)
                    if msg_app not in apps_to_message:
                        validate_app(msg_app)
                    self.create_response(mid, source, content)
                    apps_to_message[msg_app].append(mid)

            # Case where we want to give back a custom message as there was nothing to claim
            elif msg_id is None and isinstance(content, basestring):
                session.close()
                return '', content
            else:
                raise HTTPBadRequest('Invalid message id', 'invalid message id: %s' % msg_id)
            session.close()

        # Handle claim all differently as we might have messages from different applications
        if is_claim_all:
            try:
                plugin_output = {
                    app: find_plugin(app).handle_response(mode, msg_ids, source, content, batch=is_batch)
                    for app, msg_ids in apps_to_message.iteritems()
                }
            except Exception as e:
                logger.exception(
                    'Failed to handle %s response for mode %s for apps %s during claim all',
                    content, mode, apps_to_message.keys())
                raise HTTPBadRequest('Failed to handle response',
                                     'failed to handle response: %s' % str(e))

            if len(plugin_output) > 1:
                return plugin_output, '\n'.join('%s: %s' % (app, output)
                                                for app, output in plugin_output.iteritems())
            else:
                return plugin_output, '\n'.join(plugin_output.itervalues())

        else:
            try:
                resp = find_plugin(app).handle_response(
                    mode, msg_id, source, content, batch=is_batch)
            except Exception as e:
                logger.exception('Failed to handle %s response for mode %s for app %s',
                                 content, mode, app)
                raise HTTPBadRequest('Failed to handle response',
                                     'failed to handle response: %s' % str(e))
            return app, resp


class ResponseEmail(ResponseMixin):
    def on_post(self, req, resp):
        gmail_params = ujson.loads(req.context['body'])
        email_headers = {header['name']: header['value'] for header in gmail_params['headers']}
        subject = email_headers.get('Subject')
        source = email_headers.get('From')
        if not source:
            msg = 'No source found in headers: %s' % gmail_params['headers']
            raise HTTPBadRequest('Missing source', msg)
        to = email_headers.get('To')
        # source is in the format of "First Last <user@email.com>",
        # but we only want the email part
        source = source.split(' ')[-1].strip('<>')
        content = gmail_params['body'].strip()

        # Some people want to use emails to create iris incidents. Facilitate this.
        if to:
            to = to.split(' ')[-1].strip('<>')
            with db.guarded_session() as session:
                email_check_result = session.execute(
                    '''SELECT `incident_emails`.`application_id`, `plan_active`.`plan_id`
                       FROM `incident_emails`
                       JOIN `plan_active` ON `plan_active`.`name` = `incident_emails`.`plan_name`
                       WHERE `email` = :email
                       AND `email` NOT IN (
                           SELECT `destination`
                           FROM `target_contact`
                           WHERE `mode_id` = (SELECT `id` FROM `mode` WHERE `name` = 'email')
                       )''',
                    {'email': to}).fetchone()
                if email_check_result:
                    if 'In-Reply-To' in email_headers:
                        logger.warning(('Not creating incident for email %s as this '
                                        'is an email reply, rather than a fresh email.'),
                                       to)
                        resp.status = HTTP_204
                        resp.set_header('X-IRIS-INCIDENT', 'Not created (email reply not fresh email)')
                        return

                    app_template_count = session.execute('''
                        SELECT EXISTS (
                            SELECT 1 FROM
                            `plan_notification`
                            JOIN `template` ON `template`.`name` = `plan_notification`.`template`
                            JOIN `template_content` ON `template_content`.`template_id` = `template`.`id`
                            WHERE `plan_notification`.`plan_id` = :plan_id
                            AND `template_content`.`application_id` = :app_id
                        )
                    ''', {'app_id': email_check_result['application_id'],
                          'plan_id': email_check_result['plan_id']}).scalar()

                    if not app_template_count:
                        session.close()
                        logger.warning(('Not creating incident for email %s as no template '
                                        'actions for this app.'),
                                       to)
                        resp.status = HTTP_204
                        resp.set_header('X-IRIS-INCIDENT',
                                        'Not created (no template actions for this app)')
                        return

                    incident_info = {
                        'application_id': email_check_result['application_id'],
                        'created': datetime.datetime.utcnow(),
                        'plan_id': email_check_result['plan_id'],
                        'context': ujson.dumps({'body': content, 'email': to, 'subject': subject})
                    }
                    incident_id = session.execute(
                        '''INSERT INTO `incident` (`plan_id`, `created`, `context`,
                                                `current_step`, `active`, `application_id`)
                        VALUES (:plan_id, :created, :context, 0, TRUE, :application_id) ''',
                        incident_info).lastrowid
                    session.commit()
                    session.close()
                    resp.status = HTTP_204
                    # Pass the new incident id back through a header so we can test this
                    resp.set_header('X-IRIS-INCIDENT', incident_id)
                    return

                session.close()

        # only parse first line of email content for now
        first_line = content.split('\n', 1)[0].strip()
        try:
            msg_id, cmd = utils.parse_email_response(first_line, subject, source)
        except (ValueError, IndexError):
            raise HTTPBadRequest('Invalid response', 'Invalid response: %s' % first_line)

        try:
            app, response = self.handle_user_response('email', msg_id, source, cmd)
        except Exception:
            logger.exception('Failed to handle email response: %s' % first_line)
            raise

        # When processing a claim all scenario, the first item returned by handle_user_response
        # will be a dict mapping the app to its plugin output.
        if isinstance(app, dict):
            for app_name, app_response in app.iteritems():
                app_response = '%s: %s' % (app_name, app_response)
                success, re = self.create_email_message(
                    app_name, source, 'Re: %s' % subject, app_response)
                if not success:
                    logger.error('Failed to send user response email: %s' % re)
                    raise HTTPBadRequest('Failed to send user response email', re)
        else:
            success, re = self.create_email_message(app, source, 'Re: %s' % subject, response)
            if not success:
                logger.error('Failed to send user response email: %s' % re)
                raise HTTPBadRequest('Failed to send user response email', re)
        resp.status = HTTP_204


class ResponseGmailOneClick(ResponseMixin):
    def on_post(self, req, resp):
        gmail_params = ujson.loads(req.context['body'])

        try:
            msg_id = int(gmail_params['msg_id'])
            email_address = gmail_params['email_address']
            cmd = gmail_params['cmd']
        except (ValueError, KeyError):
            raise HTTPBadRequest('Post body missing required key or key of wrong type')

        if cmd != 'claim':
            raise HTTPBadRequest('GmailOneClick only supports claiming individual messages')

        try:
            app, response = self.handle_user_response('email', msg_id, email_address, cmd)
        except Exception:
            logger.exception('Failed to handle gmail one click response: %s' % gmail_params)
            raise

        success, re = self.create_email_message(app, email_address, response, response)
        if not success:
            logger.error('Failed to send user response email: %s' % re)
            raise HTTPBadRequest('Failed to send user response email', re)
        resp.status = HTTP_204


class ResponseTwilioCalls(ResponseMixin):
    def on_post(self, req, resp):
        post_dict = parse_qs(req.context['body'])

        msg_id = req.get_param('message_id', required=True)
        if 'Digits' not in post_dict:
            raise HTTPBadRequest('Digits argument not found')
        # For phone call callbacks, To argument is the target and From is the
        # twilio number
        if 'To' not in post_dict:
            raise HTTPBadRequest('To argument not found')
        digits = post_dict['Digits'][0]
        source = post_dict['To'][0]

        try:
            _, response = self.handle_user_response('call', msg_id, source, digits)
        except Exception:
            logger.exception('Failed to handle call response: %s' % digits)
            raise
        else:
            resp.status = HTTP_200
            resp.body = ujson.dumps({'app_response': response})


class ResponseTwilioMessages(ResponseMixin):
    def on_post(self, req, resp):
        post_dict = parse_qs(req.context['body'])
        if 'Body' not in post_dict:
            raise HTTPBadRequest('SMS body not found', 'Missing Body argument in post body')

        if 'From' not in post_dict:
            raise HTTPBadRequest('From argument not found', 'Missing From in post body')
        source = post_dict['From'][0]
        body = post_dict['Body'][0]
        try:
            msg_id, content = utils.parse_response(body.strip(), 'sms', source)
        except (ValueError, IndexError):
            raise HTTPBadRequest('Invalid response', 'failed to parse response')

        try:
            _, response = self.handle_user_response('sms', msg_id, source, content)
        except Exception:
            logger.exception('Failed to handle sms response: %s' % body)
            raise
        else:
            resp.status = HTTP_200
            resp.body = ujson.dumps({'app_response': response})


class ResponseSlack(ResponseMixin):
    def on_post(self, req, resp):
        slack_params = ujson.loads(req.context['body'])
        try:
            msg_id = int(slack_params['msg_id'])
            source = slack_params['source']
            content = slack_params['content']
        except KeyError:
            raise HTTPBadRequest('Post body missing required key')
        # Process claim all with parse_response. Not needed for claim, since message id is
        # already known in this case.
        if content == 'claim all':
            msg_id, content = utils.parse_response(content, 'slack', source)
        try:
            _, response = self.handle_user_response('slack', msg_id, source, content)
        except Exception:
            logger.exception('Failed to handle slack response: %s' % req.context['body'])
            raise HTTPBadRequest('Bad Request', 'Failed to handle slack response')
        else:
            resp.status = HTTP_200
            resp.body = ujson.dumps({'app_response': response})


class TwilioDeliveryUpdate(object):
    allow_read_no_auth = False

    def on_post(self, req, resp):
        post_dict = falcon.uri.parse_query_string(req.context['body'])

        sid = post_dict.get('MessageSid', post_dict.get('CallSid'))
        status = post_dict.get('MessageStatus', post_dict.get('CallStatus'))

        if not sid or not status:
            logger.exception('Invalid twilio delivery update request. Payload: %s', post_dict)
            raise HTTPBadRequest('Invalid keys in payload')

        affected = False
        with db.guarded_session() as session:
            affected = session.execute(
                '''UPDATE `twilio_delivery_status`
                   SET `status` = :status
                   WHERE `twilio_sid` = :sid''',
                {'sid': sid, 'status': status}).rowcount
            session.commit()

            if status == 'failed':
                msg_id = session.execute(
                    '''SELECT message_id
                       FROM `twilio_delivery_status`
                       WHERE `twilio_sid` = :sid''',
                    {'sid': sid}).scalar()
                if msg_id is None:
                    raise HTTPBadRequest('No message id found for SID')
                is_retry = session.execute(
                    '''SELECT EXISTS(SELECT 1 FROM `twilio_retry`
                                     WHERE `retry_id` = :msg_id)''', {'msg_id': msg_id}).scalar()
                # Don't retry messages that are already a retry
                if not is_retry:
                    retry_id = session.execute(
                        '''INSERT INTO `message` (`created`, `incident_id`, `application_id`,
                                                  `target_id`, `priority_id`, `body`)
                           SELECT NOW(), `incident_id`, `application_id`, `target_id`, `priority_id`, `body`
                           FROM `message` WHERE `id` = :msg_id
                        ''',
                        {'msg_id': msg_id}
                    ).lastrowid
                    session.execute(
                        '''INSERT INTO `twilio_retry` (`message_id`, `retry_id`)
                           VALUES (:msg_id, :retry_id)
                        ''',
                        {'msg_id': msg_id, 'retry_id': retry_id})
                    session.commit()
            session.close()

        if not affected:
            logger.warn('No rows changed when updating delivery status for twilio sid: %s', sid)

        resp.status = HTTP_204


class Reprioritization(object):
    allow_read_no_auth = False
    enforce_user = True

    def on_get(self, req, resp, username):
        connection = db.engine.raw_connection()
        cursor = connection.cursor(db.dict_cursor)
        cursor.execute(reprioritization_setting_query, username)
        resp.body = ujson.dumps(cursor)
        cursor.close()
        connection.close()

    def on_post(self, req, resp, username):
        params = ujson.loads(req.context['body'])
        required_args = ['duration', 'count', 'src_mode', 'dst_mode']
        # Check for required arguments
        for arg in required_args:
            if arg not in params:
                raise HTTPBadRequest('Missing argument', 'missing arg: %s' % arg)

        # Validate duration/count
        try:
            duration = int(params['duration'])
        except ValueError:
            raise HTTPBadRequest('Invalid duration', 'duration must be an integer')
        if duration < 60:
            raise HTTPBadRequest('Invalid duration', 'duration must be greater than 1 minute')
        if duration > 3600:
            raise HTTPBadRequest('Invalid duration', 'duration must be at most 3600 seconds')
        try:
            count = int(params['count'])
        except ValueError:
            raise HTTPBadRequest('Invalid count', 'count must be an integer')
        if count <= 0:
            raise HTTPBadRequest('Invalid count', 'count must be greater than 0')
        if count > 255:
            raise HTTPBadRequest('Invalid count', 'count must be under 255')

        connection = db.engine.raw_connection()
        cursor = connection.cursor(db.dict_cursor)
        try:
            cursor.execute('SELECT `id` FROM `mode` WHERE `name` = %s', params['src_mode'])
            src_mode_id = cursor.fetchone()['id']
        except:
            msg = 'Invalid source mode.'
            logger.exception(msg)
            raise HTTPBadRequest(msg, msg)
        try:
            cursor.execute('SELECT `id` FROM `mode` WHERE `name` = %s', params['dst_mode'])
            dst_mode_id = cursor.fetchone()['id']
        except:
            msg = 'Invalid destination mode.'
            logger.exception(msg)
            raise HTTPBadRequest(msg, msg)
        cursor.close()

        with db.guarded_session() as session:
            session.execute(update_reprioritization_settings_query, {
                'target': username,
                'src_mode_id': src_mode_id,
                'dst_mode_id': dst_mode_id,
                'count': count,
                'duration': duration,
            })
            session.commit()
            session.close()
        resp.status = HTTP_200
        resp.body = '[]'


class ReprioritizationMode(object):
    allow_read_no_auth = False
    enforce_user = True

    def on_delete(self, req, resp, username, src_mode_name):
        '''
        Delete a reprioritization mode for a user's mode setting

        **Example request**:

        .. sourcecode:: http

           DELETE /v0/users/reprioritization/{username}/{src_mode_name} HTTP/1.1

        **Example response**:

        .. sourcecode:: http

           HTTP/1.1 200 OK
           Content-Type: application/json

           []
        '''
        with db.guarded_session() as session:
            affected_rows = session.execute(delete_reprioritization_settings_query, {
                'target_name': username,
                'mode_name': src_mode_name,
            }).rowcount
            if affected_rows == 0:
                raise HTTPNotFound()
            session.commit()
            session.close()

        resp.status = HTTP_200
        resp.body = '[]'


class Healthcheck(object):
    allow_read_no_auth = True

    def __init__(self, path):
        self.healthcheck_path = path

    def on_get(self, req, resp):
        '''
        Healthcheck endpoint. Returns contents of healthcheck file.

        **Example request**:

        .. sourcecode:: http

           GET /v0/healthcheck HTTP/1.1

        **Example response**:

        .. sourcecode:: http

           HTTP/1.1 200 OK
           Content-Type: text/plain

           GOOD
        '''
        try:
            with open(self.healthcheck_path) as f:
                health = f.readline().strip()
        except:
            raise HTTPNotFound()
        resp.status = HTTP_200
        resp.content_type = 'text/plain'
        resp.body = health


class Stats(object):
    allow_read_no_auth = True

    def on_get(self, req, resp):
        queries = {
            'total_plans': 'SELECT COUNT(*) FROM `plan`',
            'total_incidents': 'SELECT COUNT(*) FROM `incident`',
            'total_messages_sent': 'SELECT COUNT(*) FROM `message`',
            'total_incidents_today': 'SELECT COUNT(*) FROM `incident` WHERE `created` >= CURDATE()',
            'total_messages_sent_today': 'SELECT COUNT(*) FROM `message` WHERE `sent` >= CURDATE()',
            'total_active_users': 'SELECT COUNT(*) FROM `target` WHERE `type_id` = (SELECT `id` FROM `target_type` WHERE `name` = "user") AND `active` = TRUE',
            'pct_incidents_claimed_last_month': '''SELECT ROUND(
                                                   (SELECT COUNT(*) FROM `incident`
                                                    WHERE `created` > (CURRENT_DATE - INTERVAL 29 DAY)
                                                    AND `created` < (CURRENT_DATE - INTERVAL 1 DAY)
                                                    AND `active` = FALSE
                                                    AND NOT isnull(`owner_id`)) /
                                                   (SELECT COUNT(*) FROM `incident`
                                                    WHERE `created` > (CURRENT_DATE - INTERVAL 29 DAY)
                                                    AND `created` < (CURRENT_DATE - INTERVAL 1 DAY)) * 100, 2)''',
            'median_seconds_to_claim_last_month': '''SELECT @incident_count := (SELECT count(*)
                                                                                FROM `incident`
                                                                                WHERE `created` > (CURRENT_DATE - INTERVAL 29 DAY)
                                                                                AND `created` < (CURRENT_DATE - INTERVAL 1 DAY)
                                                                                AND `active` = FALSE
                                                                                AND NOT ISNULL(`owner_id`)
                                                                                AND NOT ISNULL(`updated`)),
                                                            @row_id := 0,
                                                            (SELECT CEIL(AVG(time_to_claim)) as median
                                                            FROM (SELECT `updated` - `created` as time_to_claim
                                                                  FROM `incident`
                                                                  WHERE `created` > (CURRENT_DATE - INTERVAL 29 DAY)
                                                                  AND `created` < (CURRENT_DATE - INTERVAL 1 DAY)
                                                                  AND `active` = FALSE
                                                                  AND NOT ISNULL(`owner_id`)
                                                                  AND NOT ISNULL(`updated`)
                                                                  ORDER BY time_to_claim) as time_to_claim
                                                            WHERE (SELECT @row_id := @row_id + 1)
                                                            BETWEEN @incident_count/2.0 AND @incident_count/2.0 + 1)'''
        }

        stats = {}

        fields_filter = req.get_param_as_list('fields')
        fields = queries.viewkeys()
        if fields_filter:
            fields &= set(fields_filter)

        connection = db.engine.raw_connection()
        cursor = connection.cursor()
        for key in fields:
            start = time.time()
            cursor.execute(queries[key])
            result = cursor.fetchone()
            if result:
                result = result[-1]
            else:
                result = None
            logger.info('Stats query %s took %s seconds', key, round(time.time() - start, 2))
            stats[key] = result
        cursor.close()
        connection.close()

        resp.status = HTTP_200
        resp.body = ujson.dumps(stats)


class ApplicationStats(object):
    allow_read_no_auth = True

    def on_get(self, req, resp, app_name):
        app = cache.applications.get(app_name)
        if not app:
            raise HTTPNotFound()

        queries = {
            'total_incidents_today': 'SELECT COUNT(*) FROM `incident` WHERE `created` >= CURDATE() AND `application_id` = %(application_id)s',
            'total_messages_sent_today': 'SELECT COUNT(*) FROM `message` WHERE `sent` >= CURDATE() AND `application_id` = %(application_id)s',
            'total_incidents_last_month': 'SELECT COUNT(*) FROM `incident` WHERE `created` > (CURRENT_DATE - INTERVAL 29 DAY) AND `created` < (CURRENT_DATE - INTERVAL 1 DAY) AND `application_id` = %(application_id)s',
            'total_messages_sent_last_month': 'SELECT COUNT(*) FROM `message` WHERE `sent` > (CURRENT_DATE - INTERVAL 29 DAY) AND `sent` < (CURRENT_DATE - INTERVAL 1 DAY) AND `application_id` = %(application_id)s',
            'pct_incidents_claimed_last_month': '''SELECT ROUND(COUNT(`owner_id`) / COUNT(*) * 100, 2)
                                                   FROM `incident`
                                                   WHERE `created` > (CURRENT_DATE - INTERVAL 29 DAY)
                                                   AND `created` < (CURRENT_DATE - INTERVAL 1 DAY)
                                                   AND `application_id` = %(application_id)s''',
            'median_seconds_to_claim_last_month': '''SELECT @incident_count := (SELECT count(*)
                                                                                FROM `incident`
                                                                                WHERE `created` > (CURRENT_DATE - INTERVAL 29 DAY)
                                                                                AND `created` < (CURRENT_DATE - INTERVAL 1 DAY)
                                                                                AND `active` = FALSE
                                                                                AND NOT ISNULL(`owner_id`)
                                                                                AND NOT ISNULL(`updated`)
                                                                                AND `application_id` = %(application_id)s),
                                                            @row_id := 0,
                                                            (SELECT CEIL(AVG(time_to_claim)) as median
                                                            FROM (SELECT `updated` - `created` as time_to_claim
                                                                  FROM `incident`
                                                                  WHERE `created` > (CURRENT_DATE - INTERVAL 29 DAY)
                                                                  AND `created` < (CURRENT_DATE - INTERVAL 1 DAY)
                                                                  AND `active` = FALSE
                                                                  AND NOT ISNULL(`owner_id`)
                                                                  AND NOT ISNULL(`updated`)
                                                                  AND `application_id` = %(application_id)s
                                                                  ORDER BY time_to_claim) as time_to_claim
                                                            WHERE (SELECT @row_id := @row_id + 1)
                                                            BETWEEN @incident_count/2.0 AND @incident_count/2.0 + 1)''',
            'total_call_retry_last_month': '''SELECT COUNT(*)
                                              FROM `twilio_retry` JOIN `message` ON `message`.`id` = `twilio_retry`.`message_id`
                                              WHERE `sent` > (CURRENT_DATE - INTERVAL 29 DAY)
                                              AND `sent` < (CURRENT_DATE - INTERVAL 1 DAY)
                                              AND `application_id` = %(application_id)s'''
        }

        query_data = {'application_id': app['id']}

        stats = {}

        fields_filter = req.get_param_as_list('fields')
        fields = queries.viewkeys()
        if fields_filter:
            fields &= set(fields_filter)

        connection = db.engine.raw_connection()
        cursor = connection.cursor()
        for key in fields:
            start = time.time()
            cursor.execute(queries[key], query_data)
            result = cursor.fetchone()
            if result:
                result = result[-1]
            else:
                result = None
            logger.info('App Stats (%s) query %s took %s seconds', app['name'], key, round(time.time() - start, 2))
            stats[key] = result

        mode_status = defaultdict(lambda: defaultdict(int))

        mode_stats_types = {
            'sms': {
                'fail': ['undelivered'],
                'success': ['sent', 'delivered']
            },
            'call': {
                'success': ['completed'],
                'fail': ['failed']
            },
            'email': {
                'success': [1],
                'fail': [0],
            }
        }

        start = time.time()
        cursor.execute('''SELECT `mode`.`name`, COALESCE(`generic_message_sent_status`.`status`, `twilio_delivery_status`.`status`) as thisStatus,
                                  COUNT(*) FROM `message`
                          LEFT JOIN `twilio_delivery_status` on `twilio_delivery_status`.`message_id` = `message`.`id`
                          LEFT JOIN `generic_message_sent_status` on `generic_message_sent_status`.`message_id` = `message`.`id`
                          JOIN `mode` ON `mode`.`id` = `message`.`mode_id`
                          WHERE ((NOT ISNULL(`twilio_delivery_status`.`status`) AND `mode`.`name` != 'email') OR (NOT ISNULL(`generic_message_sent_status`.`status`) AND `mode`.`name` = 'email'))
                                AND `message`.`application_id` = %(application_id)s
                                AND `message`.`created` > (CURRENT_DATE - INTERVAL 29 DAY)
                                AND `message`.`created` < (CURRENT_DATE - INTERVAL 1 DAY)
                          GROUP BY thisStatus, `mode`.`name`''', query_data)
        logger.info('App Stats (%s) mode status query took %s seconds', app['name'], round(time.time() - start, 2))

        for mode, status, count in cursor:
            if isinstance(status, basestring) and status.isdigit():
                status = int(status)
            mode_status[mode][status] = count

        for mode in mode_stats_types:
            status_counts = mode_status[mode]
            overall = float(sum(status_counts.values()))
            if overall > 0:
                fail_pct = round((sum(status_counts.pop(key, 0) for key in mode_stats_types[mode]['fail']) / overall) * 100, 2)
                success_pct = round((sum(status_counts.pop(key, 0) for key in mode_stats_types[mode]['success']) / overall) * 100, 2)
                other_pct = round(sum(status_counts.values()) / overall * 100, 2)
            else:
                fail_pct = success_pct = other_pct = None
            stats['pct_%s_success_last_month' % mode] = success_pct
            stats['pct_%s_fail_last_month' % mode] = fail_pct
            stats['pct_%s_other_last_month' % mode] = other_pct

        for mode in cache.modes:
            cursor.execute('''SELECT COUNT(*) FROM `message`
                              WHERE `sent` > (CURRENT_DATE - INTERVAL 29 DAY)
                              AND `sent` < (CURRENT_DATE - INTERVAL 1 DAY)
                              AND `application_id` = %(application_id)s
                              AND `mode_id` = (SELECT `id` FROM `mode` WHERE `name` = %(mode)s)''',
                           {'application_id': app['id'], 'mode': mode})
            num_sent = cursor.fetchone()
            if num_sent is not None:
                num_sent = num_sent[0]
            stats['total_%s_sent_last_month' % mode] = num_sent

        cursor.close()
        connection.close()

        resp.status = HTTP_200
        resp.body = ujson.dumps(stats, sort_keys=True)


def update_cache_worker():
    while True:
        logger.debug('Reinitializing cache')
        cache.init()
        sleep(60)


def json_error_serializer(req, resp, exception):
    resp.body = exception.to_json()
    resp.content_type = 'application/json'


<<<<<<< HEAD
def construct_falcon_api(debug, healthcheck_path, allowed_origins, iris_sender_app, zk_hosts, default_sender_addr, config):
=======
def construct_falcon_api(debug, healthcheck_path, allowed_origins, iris_sender_app, zk_hosts, default_sender_addr, supported_timezones):
>>>>>>> 4154b8eb
    cors = CORS(allow_origins_list=allowed_origins)
    api = API(middleware=[
        ReqBodyMiddleware(),
        AuthMiddleware(debug=debug),
        ACLMiddleware(debug=debug),
        HeaderMiddleware(),
        cors.middleware
    ])

    api.set_error_serializer(json_error_serializer)

    api.add_route('/v0/plans/{plan_id}', Plan())
    api.add_route('/v0/plans', Plans())

    api.add_route('/v0/incidents/{incident_id}', Incident())
    api.add_route('/v0/incidents', Incidents())

    api.add_route('/v0/messages/{message_id}', Message())
    api.add_route('/v0/messages/{message_id}/auditlog', MessageAuditLog())
    api.add_route('/v0/messages', Messages())

    api.add_route('/v0/notifications', Notifications(zk_hosts, default_sender_addr))

    api.add_route('/v0/targets/{target_type}', Target())
    api.add_route('/v0/targets', Targets())

    api.add_route('/v0/target_roles', TargetRoles())

    api.add_route('/v0/templates/{template_id}', Template())
    api.add_route('/v0/templates', Templates())

    api.add_route('/v0/users/{username}', User())
    api.add_route('/v0/users/settings/{username}', UserSettings(supported_timezones))
    api.add_route('/v0/users/modes/{username}', UserModes())
    api.add_route('/v0/users/reprioritization/{username}', Reprioritization())
    api.add_route('/v0/users/reprioritization/{username}/{src_mode_name}', ReprioritizationMode())

    api.add_route('/v0/modes', Modes())

    api.add_route('/v0/applications/{app_name}/quota', ApplicationQuota())
    api.add_route('/v0/applications/{app_name}/stats', ApplicationStats())
    api.add_route('/v0/applications/{app_name}/key', ApplicationKey())
    api.add_route('/v0/applications/{app_name}/rekey', ApplicationReKey())
    api.add_route('/v0/applications/{app_name}/incident_emails', ApplicationEmailIncidents())
    api.add_route('/v0/applications/{app_name}/rename', ApplicationRename())
    api.add_route('/v0/applications/{app_name}/plans', ApplicationPlans())
    api.add_route('/v0/applications/{app_name}', Application())
    api.add_route('/v0/applications', Applications())

    api.add_route('/v0/priorities', Priorities())

    api.add_route('/v0/response/gmail', ResponseEmail(iris_sender_app))
    api.add_route('/v0/response/email', ResponseEmail(iris_sender_app))
    api.add_route('/v0/response/gmail-oneclick', ResponseGmailOneClick(iris_sender_app))
    api.add_route('/v0/response/twilio/calls', ResponseTwilioCalls(iris_sender_app))
    api.add_route('/v0/response/twilio/messages', ResponseTwilioMessages(iris_sender_app))
    api.add_route('/v0/response/slack', ResponseSlack(iris_sender_app))
    api.add_route('/v0/twilio/deliveryupdate', TwilioDeliveryUpdate())

    api.add_route('/v0/stats', Stats())

    api.add_route('/v0/timezones', SupportedTimezones(supported_timezones))

    api.add_route('/healthcheck', Healthcheck(healthcheck_path))

    init_webhooks(config, api)

    return api


def init_webhooks(config, api):
    webhooks = config.get('webhooks', [])
    for webhook in webhooks:
        webhook_class = import_custom_module('iris.webhooks', webhook)
        api.add_route('/v0/webhooks/' + webhook, webhook_class())


def get_api(config):
    db.init(config)
    spawn(update_cache_worker)
    init_plugins(config.get('plugins', {}))
    init_validators(config.get('validators', []))
    healthcheck_path = config['healthcheck_path']
    allowed_origins = config.get('allowed_origins', [])
    iris_sender_app = config['sender'].get('sender_app')

    debug = False
    if config['server'].get('disable_auth'):
        debug = True

    default_master_sender = config['sender'].get('master_sender', config['sender'])
    default_master_sender_addr = (default_master_sender['host'], default_master_sender['port'])
    zk_hosts = config['sender'].get('zookeeper_cluster', False)
    supported_timezones = config.get('supported_timezones', [])

    # all notifications go through master sender for now
    app = construct_falcon_api(
<<<<<<< HEAD
        debug, healthcheck_path, allowed_origins, iris_sender_app, zk_hosts, default_master_sender_addr, config)
=======
        debug, healthcheck_path, allowed_origins, iris_sender_app, zk_hosts, default_master_sender_addr, supported_timezones)
>>>>>>> 4154b8eb

    # Need to call this after all routes have been created
    app = ui.init(config, app)
    return app


def get_api_app():
    logging.basicConfig(format='[%(asctime)s] [%(process)d] [%(levelname)s] %(name)s %(message)s',
                        level=logging.INFO, datefmt='%Y-%m-%d %H:%M:%S %z')
    return get_api(load_config())<|MERGE_RESOLUTION|>--- conflicted
+++ resolved
@@ -3950,11 +3950,7 @@
     resp.content_type = 'application/json'
 
 
-<<<<<<< HEAD
-def construct_falcon_api(debug, healthcheck_path, allowed_origins, iris_sender_app, zk_hosts, default_sender_addr, config):
-=======
-def construct_falcon_api(debug, healthcheck_path, allowed_origins, iris_sender_app, zk_hosts, default_sender_addr, supported_timezones):
->>>>>>> 4154b8eb
+def construct_falcon_api(debug, healthcheck_path, allowed_origins, iris_sender_app, zk_hosts, default_sender_addr, supported_timezones, config):
     cors = CORS(allow_origins_list=allowed_origins)
     api = API(middleware=[
         ReqBodyMiddleware(),
@@ -4052,11 +4048,7 @@
 
     # all notifications go through master sender for now
     app = construct_falcon_api(
-<<<<<<< HEAD
-        debug, healthcheck_path, allowed_origins, iris_sender_app, zk_hosts, default_master_sender_addr, config)
-=======
-        debug, healthcheck_path, allowed_origins, iris_sender_app, zk_hosts, default_master_sender_addr, supported_timezones)
->>>>>>> 4154b8eb
+        debug, healthcheck_path, allowed_origins, iris_sender_app, zk_hosts, default_master_sender_addr, supported_timezones, config)
 
     # Need to call this after all routes have been created
     app = ui.init(config, app)

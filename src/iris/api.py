# Copyright (c) LinkedIn Corporation. All rights reserved. Licensed under the BSD-2 Clause license.
# See LICENSE in the project root for license information.
from gevent import spawn, sleep, socket, Timeout

import msgpack
import time
import hmac
import hashlib
import base64
import re
import os
import random
import datetime
import logging
import jinja2
import uuid
import math
from jinja2.sandbox import SandboxedEnvironment
from contextlib import ExitStack
from kazoo.client import KazooClient
from urllib.parse import parse_qs
import ujson
from falcon import (HTTP_200, HTTP_201, HTTP_204, HTTP_503, HTTPBadRequest,
                    HTTPNotFound, HTTPUnauthorized, HTTPForbidden, HTTPFound,
                    HTTPInternalServerError, API)
from falcon_cors import CORS
from sqlalchemy.exc import IntegrityError, InternalError, OperationalError
import falcon.uri
import falcon

from collections import defaultdict
from streql import equals

from . import db
from . import utils
from . import cache
from . import ui
from . import app_stats
from . import client
from .role_lookup import get_role_lookups
from .config import load_config
from iris.vendors.iris_slack import iris_slack
<<<<<<< HEAD
=======
from iris.role_lookup import IrisRoleLookupException
>>>>>>> ec14a93e
from iris.sender import auditlog
from iris.bin.sender import set_target_contact, render
from iris.utils import sanitize_unicode_dict
from iris.sender.quota import (get_application_quotas_query, insert_application_quota_query,
                               required_quota_keys, quota_int_keys)

from iris.custom_import import import_custom_module
from iris.custom_incident_handler import CustomIncidentHandlerDispatcher

from .constants import (
    XFRAME, XCONTENTTYPEOPTIONS, XXSSPROTECTION, PRIORITY_PRECEDENCE_MAP
)

from .plugins import init_plugins, find_plugin
from .validators import init_validators, run_validation, IrisValidationException

logger = logging.getLogger(__name__)

operators = {
    '': '%s = %s',
    'eq': '%s = %s',
    'in': '%s in %s',
    'ne': '%s != %s',
    'gt': '%s > %s',
    'ge': '%s >= %s',
    'lt': '%s < %s',
    'le': '%s <= %s',
    'contains': '%s LIKE CONCAT("%%%%", %s, "%%%%")',
    'startswith': '%s LIKE CONCAT(%s, "%%%%")',
    'endswith': '%s LIKE CONCAT("%%%%", %s)',
}


def ts_to_sql_datetime(ts):
    return 'FROM_UNIXTIME(%s)' % ts


filter_escaped_value_transforms = {
    'updated': ts_to_sql_datetime,
    'created': ts_to_sql_datetime,
    'sent': ts_to_sql_datetime,
}

message_columns = {
    'id': '`message`.`id` as `id`',
    'active': '`message`.`active` as `active`',
    'batch': '`message`.`batch` as `batch`',
    'created': 'UNIX_TIMESTAMP(`message`.`created`) as `created`',
    'sent': 'UNIX_TIMESTAMP(`message`.`sent`) as `sent`',
    'destination': '`message`.`destination` as `destination`',
    'subject': '`message`.`subject` as `subject`',
    'incident_id': '`message`.`incident_id` as `incident_id`',
    'mode': '`mode`.`name` as `mode`',
    'application': '`application`.`name` as `application`',
    'priority': '`priority`.`name` as `priority`',
    'target': '`target`.`name` as `target`',
    'body': '`message`.`body` as `body`',
    'mode_changed': 'exists(SELECT 1 FROM `message_changelog` WHERE `message_id` = `message`.`id` AND `change_type` = %(mode_change)s) as mode_changed',
    'target_changed': 'exists(SELECT 1 FROM `message_changelog` WHERE `message_id` = `message`.`id` AND `change_type` = %(target_change)s) as target_changed'
}

message_filters = {
    'id': '`message`.`id`',
    'active': '`message`.`active`',
    'batch': '`message`.`batch`',
    'created': '`message`.`created`',
    'sent': '`message`.`sent`',
    'destination': '`message`.`destination`',
    'subject': '`message`.`subject`',
    'incident_id': '`message`.`incident_id`',
    'mode': '`mode`.`name`',
    'application': '`application`.`name`',
    'priority': '`priority`.`name`',
    'target': '`target`.`name`',
    'body': '`message`.`body`',
}


message_filter_types = {
    'id': int,
    'created': int,
    'sent': int,
}

message_query = '''SELECT %s FROM `message`
 JOIN `priority` ON `message`.`priority_id` = `priority`.`id`
 JOIN `application` ON `message`.`application_id` = `application`.`id`
 JOIN `mode` ON `message`.`mode_id` = `mode`.`id`
 JOIN `target` ON `message`.`target_id`=`target`.`id`'''

single_message_query = '''SELECT `message`.`id` as `id`,
    `message`.`active` as `active`,
    `message`.`batch` as `batch`,
    `message`.`body` as `body`,
    UNIX_TIMESTAMP(`message`.`created`) as `created`,
    UNIX_TIMESTAMP(`message`.`sent`) as `sent`,
    `message`.`destination` as `destination`,
    `message`.`subject` as `subject`,
    `message`.`incident_id` as `incident_id`,
    `mode`.`name` as `mode`,
    `application`.`name` as `application`,
    `priority`.`name` as `priority`,
    `target`.`name` as `target`,
    `twilio_delivery_status`.`status` as `twilio_delivery_status`,
    `generic_message_sent_status`.`status` as `generic_message_sent_status`
FROM `message`
JOIN `priority` ON `message`.`priority_id` = `priority`.`id`
JOIN `application` ON `message`.`application_id` = `application`.`id`
JOIN `mode` ON `message`.`mode_id` = `mode`.`id`
JOIN `target` ON `message`.`target_id`=`target`.`id`
LEFT JOIN `twilio_delivery_status` ON `twilio_delivery_status`.`message_id` = `message`.`id`
LEFT JOIN `generic_message_sent_status` ON `generic_message_sent_status`.`message_id` = `message`.`id`
WHERE `message`.`id` = %s'''

message_audit_log_query = '''SELECT `id`, `date`, `old`, `new`, `change_type`, `description`
                             FROM `message_changelog`
                             WHERE `message_id` = %s
                             ORDER BY `date` DESC'''

incident_columns = {
    'id': '`incident`.`id` as `id`',
    'plan': '`plan`.`name` as `plan`',
    'plan_id': '`incident`.`plan_id` as `plan_id`',
    'active': '`incident`.`active` as `active`',
    'updated': 'UNIX_TIMESTAMP(`incident`.`updated`) as `updated`',
    'application': '`application`.`name` as `application`',
    'context': '`incident`.`context` as `context`',
    'created': 'UNIX_TIMESTAMP(`incident`.`created`) as `created`',
    'owner': '`target`.`name` as `owner`',
    'current_step': '`incident`.`current_step` as `current_step`',
    'title_variable_name': '`template_variable`.`name` as `title_variable_name`',
    'resolved': '`incident`.`resolved` as `resolved`'
}

incident_filters = {
    'id': '`incident`.`id`',
    'plan': '`plan`.`name`',
    'plan_id': '`incident`.`plan_id`',
    'active': '`incident`.`active`',
    'updated': '`incident`.`updated`',
    'application': '`application`.`name`',
    'context': '`incident`.`context`',
    'created': '`incident`.`created`',
    'owner': '`target`.`name`',
    'current_step': '`incident`.`current_step`',
    'resolved': '`incident`.`resolved` as `resolved`'
}

incident_filter_types = {
    'id': int,
    'plan_id': int,
    'updated': int,
    'created': int,
    'current_step': int,
}

incident_query = '''SELECT DISTINCT %s FROM `incident`
JOIN `plan` ON `incident`.`plan_id` = `plan`.`id`
LEFT OUTER JOIN `target` ON `incident`.`owner_id` = `target`.`id`
JOIN `application` ON `incident`.`application_id` = `application`.`id`
LEFT OUTER JOIN `template_variable` ON (`template_variable`.`application_id` = `application`.`id` AND `template_variable`.`title_variable` = 1)'''

single_incident_query = '''SELECT `incident`.`id` as `id`,
    `incident`.`plan_id` as `plan_id`,
    `plan`.`name` as `plan`,
    UNIX_TIMESTAMP(`incident`.`created`) as `created`,
    UNIX_TIMESTAMP(`incident`.`updated`) as `updated`,
    `incident`.`context` as `context`,
    `target`.`name` as `owner`,
    `application`.`name` as `application`,
    `incident`.`current_step` as `current_step`,
    `incident`.`active` as `active`,
    `incident`.`resolved` as `resolved`
FROM `incident`
JOIN `plan` ON `incident`.`plan_id` = `plan`.`id`
LEFT OUTER JOIN `target` ON `incident`.`owner_id` = `target`.`id`
JOIN `application` ON `incident`.`application_id` = `application`.`id`
LEFT OUTER JOIN `template_variable` ON (`template_variable`.`application_id` = `application`.`id` AND `template_variable`.`title_variable` = 1)
WHERE `incident`.`id` = %s'''

single_incident_query_steps = '''SELECT `message`.`id` as `id`,
    `target`.`name` as `name`,
    `mode`.`name` as `mode`,
    `priority`.`name` as `priority`,
    UNIX_TIMESTAMP(`message`.`created`) as `created`,
    UNIX_TIMESTAMP(`message`.`sent`) as `sent`,
    `plan_notification`.`step` as `step`,
    exists(SELECT 1 FROM `message_changelog` WHERE `message_id` = `message`.`id` AND `change_type` = %s) as mode_changed,
    exists(SELECT 1 FROM `message_changelog` WHERE `message_id` = `message`.`id` AND `change_type` = %s) as target_changed
FROM `message`
JOIN `priority` ON `message`.`priority_id` = `priority`.`id`
JOIN `mode` ON `message`.`mode_id` = `mode`.`id`
JOIN `target` ON `message`.`target_id` = `target`.`id`
JOIN `plan_notification` ON `message`.`plan_notification_id` = `plan_notification`.`id`
WHERE `message`.`incident_id` = %s
ORDER BY `message`.`sent`'''

single_incident_query_comments = '''
SELECT `target`.`name` AS `author`, `comment`.`created`, `comment`.`content`
FROM `comment` JOIN `target` ON `user_id` = `target`.`id`
WHERE `comment`.`incident_id` = %s
'''

plan_columns = {
    'id': '`plan`.`id` as `id`',
    'name': '`plan`.`name` as `name`',
    'threshold_window': '`plan`.`threshold_window` as `threshold_window`',
    'threshold_count': '`plan`.`threshold_count` as `threshold_count`',
    'aggregation_window': '`plan`.`aggregation_window` as `aggregation_window`',
    'aggregation_reset': '`plan`.`aggregation_reset` as `aggregation_reset`',
    'tracking_type': '`plan`.`tracking_type` as `tracking_type`',
    'tracking_key': '`plan`.`tracking_key` as `tracking_key`',
    'tracking_template': '`plan`.`tracking_template` as `tracking_template`',
    'description': '`plan`.`description` as `description`',
    'created': 'UNIX_TIMESTAMP(`plan`.`created`) as `created`',
    'creator': '`target`.`name` as `creator`',
    'active': 'IF(`plan_active`.`plan_id` IS NULL, FALSE, TRUE) as `active`',
}

plan_filters = {
    'id': '`plan`.`id`',
    'name': '`plan`.`name`',
    'threshold_window': '`plan`.`threshold_window`',
    'threshold_count': '`plan`.`threshold_count`',
    'aggregation_window': '`plan`.`aggregation_window`',
    'aggregation_reset': '`plan`.`aggregation_reset`',
    'description': '`plan`.`description`',
    'created': '`plan`.`created`',
    'creator': '`target`.`name`',
    'active': '`plan_active`.`plan_id`',
}

plan_filter_types = {
    'id': int,
    'created': int,
    'threshold_count': int,
    'threshold_window': int,
    'aggregation_window': int,
    'aggregation_reset': int,
}

plan_query = '''SELECT DISTINCT %s FROM `plan` JOIN `target` ON `plan`.`user_id` = `target`.`id`
LEFT OUTER JOIN `plan_active` ON `plan`.`id` = `plan_active`.`plan_id`'''

plan_target_query = '''SELECT `plan_id` FROM `plan_notification`
JOIN `target` ON `plan_notification`.`target_id` = `target`.`id`'''

plan_target_fields = [
    'target',
    'target__contains',
    'target__startswith',
    'target__endswith'
]

plan_target_filters = {
    'target': '`target`.`name`'
}

single_plan_query = '''SELECT `plan`.`id` as `id`, `plan`.`name` as `name`,
    `plan`.`threshold_window` as `threshold_window`, `plan`.`threshold_count` as `threshold_count`,
    `plan`.`aggregation_window` as `aggregation_window`, `plan`.`aggregation_reset` as `aggregation_reset`,
    `plan`.`description` as `description`, UNIX_TIMESTAMP(`plan`.`created`) as `created`,
    `target`.`name` as `creator`, IF(`plan_active`.`plan_id` IS NULL, FALSE, TRUE) as `active`,
    `plan`.`tracking_type` as `tracking_type`, `plan`.`tracking_key` as `tracking_key`,
    `plan`.`tracking_template` as `tracking_template`
FROM `plan` JOIN `target` ON `plan`.`user_id` = `target`.`id`
LEFT OUTER JOIN `plan_active` ON `plan`.`id` = `plan_active`.`plan_id`'''

single_plan_query_steps = '''SELECT `plan_notification`.`id` as `id`,
    `plan_notification`.`step` as `step`,
    `plan_notification`.`repeat` as `repeat`,
    `plan_notification`.`wait` as `wait`,
    `plan_notification`.`optional` as `optional`,
    `target_role`.`name` as `role`,
    `target`.`name` as `target`,
    `plan_notification`.`template` as `template`,
    `priority`.`name` as `priority`,
    `plan_notification`.`dynamic_index` AS `dynamic_index`
FROM `plan_notification`
LEFT OUTER JOIN `target` ON `plan_notification`.`target_id` = `target`.`id`
LEFT OUTER JOIN `target_role` ON `plan_notification`.`role_id` = `target_role`.`id`
JOIN `priority` ON `plan_notification`.`priority_id` = `priority`.`id`
WHERE `plan_notification`.`plan_id` = %s
ORDER BY `plan_notification`.`step`'''

template_columns = {
    'id': '`template`.`id` as `id`',
    'name': '`template`.`name` as `name`',
    'creator': '`target`.`name` as `creator`',
    'created': 'UNIX_TIMESTAMP(`template`.`created`) as `created`',
    'active': 'IF(`template_active`.`template_id` IS NULL, FALSE, TRUE) as `active`',
}

template_filters = {
    'id': '`template`.`id`',
    'name': '`template`.`name`',
    'creator': '`target`.`name`',
    'created': '`template`.`created`',
    'active': '`template_active`.`template_id`',
}

template_filter_types = {
    'id': int,
    'created': int,
}

template_query = '''SELECT %s FROM `template`
JOIN `target` ON `template`.`user_id`=`target`.`id`
LEFT OUTER JOIN `template_active` ON `template`.`id` = `template_active`.`template_id`'''

single_template_query = '''SELECT
    `template`.`id` as `id`,
    `template`.`name` as `name`,
    IF(`template_active`.`template_id` IS NULL, FALSE, TRUE) as `active`,
    `target`.`name` as `creator`,
    UNIX_TIMESTAMP(`template`.`created`) as `created`,
    `application`.`name` as `application`,
    `mode`.`name` as `mode`,
    `template_content`.`subject` as `subject`,
    `template_content`.`body` as `body`
FROM `template` JOIN `target` ON `template`.`user_id`=`target`.`id`
LEFT OUTER JOIN `template_active` ON `template`.`id` = `template_active`.`template_id`
JOIN `template_content` ON `template`.`id` = `template_content`.`template_id`
JOIN `application` ON `template_content`.`application_id` = `application`.`id`
JOIN `mode` ON `template_content`.`mode_id` = `mode`.`id`'''

single_template_query_plans = '''SELECT
DISTINCT `plan_active`.`plan_id` as `id`, `plan_active`.`name` as `name`
FROM `plan_notification`
JOIN `plan_active` ON `plan_notification`.`plan_id` = `plan_active`.`plan_id`
WHERE `plan_notification`.`template` = %s'''

insert_plan_query = '''INSERT INTO `plan` (
    `user_id`, `name`, `created`, `description`, `step_count`,
    `threshold_window`, `threshold_count`, `aggregation_window`,
    `aggregation_reset`, `tracking_key`, `tracking_type`, `tracking_template`
) VALUES (
    (SELECT `id` FROM `target` where `name` = :creator AND `type_id` = (
      SELECT `id` FROM `target_type` WHERE `name` = 'user'
    )),
    :name,
    :created,
    :description,
    :step_count,
    :threshold_window,
    :threshold_count,
    :aggregation_window,
    :aggregation_reset,
    :tracking_key,
    :tracking_type,
    :tracking_template
)'''

insert_plan_step_query = '''INSERT INTO `plan_notification` (
    `plan_id`, `step`, `priority_id`, `target_id`, `template`, `role_id`, `repeat`, `wait`, `optional`
) VALUES (
    :plan_id,
    :step,
    :priority_id,
    (SELECT `target`.`id` FROM `target` WHERE `target`.`name` = :target AND `target`.`type_id` =
      (SELECT `target_role`.`type_id` FROM `target_role` WHERE `id` = :role_id)
    ),
    :template,
    :role_id,
    :repeat,
    :wait,
    :optional
)'''

insert_dynamic_step_query = '''INSERT INTO `plan_notification` (
    `plan_id`, `step`, `priority_id`, `template`, `repeat`, `wait`, `dynamic_index`, `optional`
) VALUES (
    :plan_id,
    :step,
    :priority_id,
    :template,
    :repeat,
    :wait,
    :dynamic_index,
    :optional
)'''

reprioritization_setting_query = '''SELECT
    `target`.`name` as `target`,
    `mode_src`.`name` as `src_mode`,
    `mode_dst`.`name` as `dst_mode`,
    `target_reprioritization`.`count` as `count`,
    `target_reprioritization`.`duration` as `duration`
FROM `target_reprioritization`
JOIN `target` ON `target`.`id` = `target_reprioritization`.`target_id`
JOIN `target_type` on `target`.`type_id` = `target_type`.`id`
JOIN `mode` `mode_src` ON `mode_src`.`id` = `target_reprioritization`.`src_mode_id`
JOIN `mode` `mode_dst` ON `mode_dst`.`id` = `target_reprioritization`.`dst_mode_id`
WHERE `target`.`name` = %s
AND `target_type`.`name` = 'user'
'''

update_reprioritization_settings_query = '''INSERT INTO target_reprioritization (
    `target_id`, `src_mode_id`, `dst_mode_id`, `count`, `duration`
) VALUES (
    (SELECT `id` FROM `target` WHERE `name` = :target AND `type_id` = (
      SELECT `id` FROM `target_type` WHERE `name` = 'user'
    )),
    :src_mode_id,
    :dst_mode_id,
    :count,
    :duration
) ON DUPLICATE KEY UPDATE `dst_mode_id`=:dst_mode_id,
                          `count`=:count,
                          `duration`=:duration'''

delete_reprioritization_settings_query = '''DELETE
FROM `target_reprioritization`
WHERE `target_id` = (SELECT `id` from `target` where `name` = :target_name AND `type_id` = (
      SELECT `id` FROM `target_type` WHERE `name` = 'user'
    ))
AND `src_mode_id` = (SELECT `id` from `mode` where `name` = :mode_name)'''

get_user_modes_query = '''SELECT
    `priority`.`name` as priority,
    `mode`.`name` as mode from `priority`
JOIN `target_mode` on `target_mode`.`priority_id` = `priority`.`id`
JOIN `mode` on `mode`.`id` = `target_mode`.`mode_id`
JOIN `target` on `target`.`id` =  `target_mode`.`target_id`
WHERE `target`.`name` = :username'''

get_target_application_modes_query = '''SELECT
    `priority`.`name` as priority,
    `mode`.`name` as mode from `priority`
JOIN `target_application_mode` on `target_application_mode`.`priority_id` = `priority`.`id`
JOIN `mode` on `mode`.`id` = `target_application_mode`.`mode_id`
JOIN `target` on `target`.`id` =  `target_application_mode`.`target_id`
JOIN `target_type` on `target`.`type_id` = `target_type`.`id`
JOIN `application` on `application`.`id` = `target_application_mode`.`application_id`
WHERE `target`.`name` = :username
AND `target_type`.`name` = 'user'
AND `application`.`name` = :app'''

get_all_users_app_modes_query = '''SELECT
    `application`.`name` as application,
    `priority`.`name` as priority,
    `mode`.`name` as mode from `priority`
JOIN `target_application_mode` on `target_application_mode`.`priority_id` = `priority`.`id`
JOIN `mode` on `mode`.`id` = `target_application_mode`.`mode_id`
JOIN `application` on `application`.`id` = `target_application_mode`.`application_id`
WHERE `target_application_mode`.`target_id` = %s
'''

get_default_application_modes_query = '''
SELECT `priority`.`name` as priority, `mode`.`name` as mode
FROM `default_application_mode`
JOIN `mode`  on `mode`.`id` = `default_application_mode`.`mode_id`
JOIN `priority` on `priority`.`id` = `default_application_mode`.`priority_id`
JOIN `application` on `application`.`id` = `default_application_mode`.`application_id`
WHERE `application`.`name` = %s'''

get_supported_application_modes_query = '''
SELECT `mode`.`name`
FROM `mode`
JOIN `application_mode` on `mode`.`id` = `application_mode`.`mode_id`
WHERE `application_mode`.`application_id` = %s
'''

insert_user_modes_query = '''INSERT
INTO `target_mode` (`priority_id`, `target_id`, `mode_id`)
VALUES (
    (SELECT `id` from `priority` WHERE `name` = :priority),
    (SELECT `id` from `target` WHERE `name` = :name AND `type_id` = (
      SELECT `id` FROM `target_type` WHERE `name` = 'user'
    )),
    (SELECT `id` from `mode` WHERE `name` = :mode))
ON DUPLICATE KEY UPDATE
    `target_mode`.`mode_id` = (SELECT `id` from `mode` WHERE `name` = :mode)'''

delete_user_modes_query = '''DELETE FROM `target_mode`
WHERE `target_id` = (SELECT `id` from `target` WHERE `name` = :name AND `type_id` =
                    (SELECT `id` FROM `target_type` WHERE `name` = 'user'))
AND `priority_id` = (SELECT `id` from `priority` WHERE `name` = :priority)'''

insert_target_application_modes_query = '''INSERT
INTO `target_application_mode`
    (`priority_id`, `target_id`, `mode_id`, `application_id`)
VALUES (
    (SELECT `id` from `priority` WHERE `name` = :priority),
    (SELECT `id` from `target` WHERE `name` = :name AND `target`.`type_id` = (
      SELECT `id` FROM `target_type` WHERE `name` = 'user'
    )),
    (SELECT `id` from `mode` WHERE `name` = :mode),
    (SELECT `id` from `application` WHERE `name` = :app))
ON DUPLICATE KEY UPDATE
    `target_application_mode`.`mode_id` = (SELECT `id` from `mode` WHERE `name` = :mode)'''

delete_target_application_modes_query = '''DELETE FROM `target_application_mode`
WHERE `target_id` = (SELECT `id` from `target` WHERE `name` = :name AND `type_id` = (
      SELECT `id` FROM `target_type` WHERE `name` = 'user'
    )) AND
      `priority_id` = (SELECT `id` from `priority` WHERE `name` = :priority) AND
      `application_id` = (SELECT `id` from `application` WHERE `name` = :app)'''

insert_user_modes_template_override_query = '''INSERT
INTO `mode_template_override` (`target_id`, `mode_id`)
VALUES (
    (SELECT `id` from `target` WHERE `name` = %s AND `type_id` = (
      SELECT `id` FROM `target_type` WHERE `name` = 'user'
    )),
    (SELECT `id` from `mode` WHERE `name` = 'sms'))
ON DUPLICATE KEY UPDATE target_id=target_id'''

delete_user_modes_template_override_query = '''DELETE FROM `mode_template_override`
WHERE `target_id` = (SELECT `id` from `target` WHERE `name` = %s AND `type_id` =
                    (SELECT `id` FROM `target_type` WHERE `name` = 'user'))
AND `mode_id` = (SELECT `id` from `mode` WHERE `name` = 'sms')'''

get_applications_query = '''SELECT
    `id`, `name`, `context_template`, `sample_context`, `summary_template`, `mobile_template`
FROM `application`
WHERE `auth_only` is False'''

get_vars_query = 'SELECT `name`, `required`, `title_variable` FROM `template_variable` WHERE `application_id` = %s ORDER BY `required` DESC, `name` ASC'

get_allowed_roles_query = '''SELECT `target_role`.`id`
                             FROM `target_role`
                             JOIN `target_type` ON `target_type`.`id` = `target_role`.`type_id`
                             JOIN `target` ON `target`.`type_id` = `target_type`.`id`
                             WHERE `target`.`name` = :target'''

check_username_admin_query = '''SELECT `user`.`admin`
                                FROM `user`
                                JOIN `target` ON `target`.`id` = `user`.`target_id`
                                JOIN `target_type` ON `target_type`.`id` = `target`.`type_id`
                                WHERE `target`.`name` = %s
                                AND `target_type`.`name` = "user"'''

get_username_settings_query = '''SELECT `user_setting`.`name`, `user_setting`.`value`
                                 FROM `user_setting`
                                 JOIN `target` ON `target`.`id` = `user_setting`.`user_id`
                                 JOIN `target_type` ON `target_type`.`id` = `target`.`type_id`
                                 WHERE `target`.`name` = %s
                                 AND `target_type`.`name` = "user"'''

update_username_settings_query = '''INSERT INTO `user_setting` (`user_id`, `name`, `value`)
                                    VALUES (
                                      (SELECT `target`.`id` FROM `target` JOIN `target_type` ON `target_type`.`id` = `target`.`type_id`
                                       WHERE `target`.`name` = %(username)s AND `target_type`.`name` = "user"),
                                      %(name)s,
                                      %(value)s)
                                    ON DUPLICATE KEY UPDATE `value` = %(value)s'''

check_application_ownership_query = '''SELECT 1
                                       FROM `application_owner`
                                       JOIN `target` on `target`.`id` = `application_owner`.`user_id`
                                       WHERE `target`.`name` = :username
                                       AND `application_owner`.`application_id` = :application_id'''

get_application_owners_query = '''SELECT `target`.`name`
                                  FROM `application_owner`
                                  JOIN `target` on `target`.`id` = `application_owner`.`user_id`
                                  WHERE `application_owner`.`application_id` = %s'''

get_application_categories = '''
    SELECT `notification_category`.`id`, `notification_category`.`name`,
        `notification_category`.`description`, `mode`.`name` AS mode
    FROM `notification_category`
    JOIN `mode` ON `notification_category`.`mode_id` = `mode`.`id`
    WHERE `application_id` = %s'''

category_query = '''
    SELECT `notification_category`.`id`, `notification_category`.`name`, `application`.`name` as application,
        `notification_category`.`description`, `mode`.`name` as mode
    FROM `notification_category`
    JOIN `application` ON `application`.`id` = `notification_category`.`application_id`
    JOIN `mode` ON `mode`.`id` = `notification_category`.`mode_id`
'''

category_filters = {
    'id': '`notification_category`.`id`',
    'name': '`notification_category`.`name`',
    'application': '`application`.`name`',
    'mode': '`mode`.`name`'
}

category_filter_types = {
    'id': str,
    'name': str,
    'application': str,
    'mode': str
}

get_application_custom_sender_addresses = '''SELECT `mode`.`name` AS mode_name, `application_custom_sender_address`.`sender_address` AS address
                                  FROM `application_custom_sender_address`
                                  JOIN `mode` on `mode`.`id` = `application_custom_sender_address`.`mode_id`
                                  WHERE `application_custom_sender_address`.`application_id` = %s'''


uuid4hex = re.compile('[0-9a-f]{32}\Z', re.I)


def stream_incidents_with_context(cursor, title=False):
    for row in cursor:
        row['context'] = ujson.loads(row['context'])
        if title:
            title_variable_name = row.get('title_variable_name')
            if title_variable_name:
                row['title'] = row['context'].get(title_variable_name)
            else:
                row['title'] = None
        yield row


def get_app_from_msg_id(session, msg_id):
    sql = '''SELECT `application`.`name` FROM `message`
             JOIN `application` on `application`.`id` = `message`.`application_id`
             WHERE `message`.`id` = :msg_id'''
    result = session.execute(sql, {'msg_id': msg_id}).scalar()

    if result:
        return result
    else:
        return None


def is_valid_tracking_settings(t, k, tpl):
    if not t:
        if k or tpl:
            return False, 'Incomplete tracking setting'
        else:
            # no tracking setting
            return True, None
    if not (k and tpl):
        return False, 'Incomplete tracking setting'
    if not isinstance(tpl, dict) or not tpl:
        return False, 'Template must be a dictionary'
    if t == 'email':
        if '@' not in k:
            return False, 'Invalid email address'
        environment = SandboxedEnvironment()
        for app in tpl:
            if not tpl[app]:
                return False, 'No key for %s template' % app
            missed_keys = set(('email_subject', 'email_text')) - set(tpl[app])
            if missed_keys:
                return False, 'Missing keys for %s template: %s' % (app, missed_keys)

            try:
                environment.from_string(tpl[app]['email_subject'])
            except jinja2.TemplateSyntaxError as e:
                return False, 'Invalid jinja syntax in subject: %s' % e

            try:
                environment.from_string(tpl[app]['email_text'])
            except jinja2.TemplateSyntaxError as e:
                return False, 'Invalid jinja syntax in body: %s' % e

            email_html = tpl[app].get('email_html')
            if email_html is not None:
                try:
                    environment.from_string(email_html)
                except jinja2.TemplateSyntaxError as e:
                    return False, 'Invalid jinja syntax in email html: %s' % e
    else:
        if t not in cache.modes:
            return False, 'Unknown tracking type: %s' % t

        environment = SandboxedEnvironment()
        for app in tpl:
            try:
                environment.from_string(tpl[app]['body'])
            except jinja2.TemplateSyntaxError as e:
                return False, 'Invalid jinja syntax in incident tracking text: %s' % e
    return True, None


def gen_where_filter_clause(connection, filters, filter_types, kwargs):
    '''
    How each where clauses are generated:
        1. find out column part through filters[col], skipping nonexistent columns that
           might exist from invalid 'fields' parameters
        2. find out operator part through operators[op]
        3. escape value through connection.escape(filter_types.get(col, str)(value))
        4. (optional) transform escaped value through filter_escaped_value_transforms[col](value)
    '''
    where = []
    for key, values in kwargs.items():
        col, _, op = key.partition('__')
        # Skip columns that don't exist
        if col not in filters:
            continue
        col_type = filter_types.get(col, str)
        # Format strings because Falcon splits on ',' but not on '%2C'
        # TODO: Get rid of this by setting request options on Falcon 1.1
        if isinstance(values, str):
            values = values.split(',')
        for val in values:
            try:
                if op == 'in':
                    if len(values) == 1:
                        op = 'eq'
                        val = col_type(values[0])
                    else:
                        val = tuple([col_type(v) for v in values])
                else:
                    val = col_type(val)
            except (ValueError, TypeError):
                raise HTTPBadRequest('invalid argument type',
                                     '%s should be %s' % (col, col_type))
            val = connection.escape(val)
            if col in filter_escaped_value_transforms:
                val = filter_escaped_value_transforms[col](val)
            where.append(operators[op] % (filters[col], val))
    return where


class HeaderMiddleware(object):
    def process_request(self, req, resp):
        resp.content_type = 'application/json'
        resp.set_headers([XFRAME, XCONTENTTYPEOPTIONS, XXSSPROTECTION])


class ReqBodyMiddleware(object):
    '''
    Falcon's req object has a stream that we read to obtain the post body.
    However, we can only read this once, and we often need the post body twice
    (once for authentication and once in the handler method). To avoid this
    problem, we read the post body into the request context and access it from
    there.

    IMPORTANT NOTE: Because we use stream.read() here, all other uses of this
    method will return '', not the post body.
    '''

    def process_request(self, req, resp):
        req.context['body'] = req.stream.read()


class AuthMiddleware(object):
    def __init__(self, debug=False):
        if debug:
            self.process_resource = self.debug_auth

    def debug_auth(self, req, resp, resource, params):
        req.context['username'] = req.env.get('beaker.session', {}).get('user', None)
        method = req.method

        if resource.allow_read_no_auth and method == 'GET':
            return

        # If we're authenticated using beaker, don't validate app as if this is an
        # API call, but set 'app' to the internal iris user as some routes (test incident creation)
        # need it.
        if req.context['username']:
            req.context['app'] = cache.applications.get('iris')
            return

        # For the purpose of e2etests, allow setting username via header, rather than going
        # through beaker
        username_header = req.get_header('X-IRIS-USERNAME')
        if username_header:
            req.context['username'] = username_header
            return

        # If this is a frontend route, and we're not logged in, don't fall through to process as
        # an app. This will allow the ACLMiddleware to force the login page.
        if getattr(resource, 'frontend_route', False):
            return

        # Proceed with authenticating this route as a third party application
        try:
            # Ignore HMAC requirements for custom webhooks
            if req.env['PATH_INFO'].startswith('/v0/webhooks/'):
                app = req.get_param('application', required=True)
            else:
                app, client_digest = req.get_header('AUTHORIZATION', '')[5:].split(':', 1)

            if app not in cache.applications:
                logger.warning('Tried authenticating with nonexistent app: "%s"', app)
                raise HTTPUnauthorized('Authentication failure',
                                       'Application not found', [])
            req.context['app'] = cache.applications[app]
        except TypeError:
            return

    def process_resource(self, req, resp, resource, params):  # pragma: no cover
        req.context['username'] = req.env.get('beaker.session', {}).get('user', None)
        method = req.method

        if resource.allow_read_no_auth and method == 'GET':
            return

        # Ignore HMAC requirements for custom webhooks
        if req.env['PATH_INFO'].startswith('/v0/webhooks/'):
            app_name = req.get_param('application', required=True)
            app = cache.applications.get(app_name)
            if not app:
                raise HTTPUnauthorized('Authentication failure',
                                       'Application not found', [])

            req.context['app'] = app

            # determine if we're correctly using an application key
            api_key = req.get_param('key', required=True)
            if not equals(api_key, str(app['key'])) or equals(api_key, str(app['secondary_key'])):
                logger.warning('Application key invalid')
                raise HTTPUnauthorized('Authentication failure', '', [])
            return

        # If we're authenticated using beaker, don't validate app as if this is an
        # API call, but set 'app' to the internal iris user as some routes (test incident creation)
        # need it.
        if req.context['username']:
            req.context['app'] = cache.applications.get('iris')
            return

        # If this is a frontend route, and we're not logged in, don't fall through to process as
        # an app either. This will allow the ACLMiddleware to force the login page.
        if getattr(resource, 'frontend_route', False):
            return

        # Proceed with authenticating this route as a third party application, and enforce
        # hmac for the entire request, and still allow the username-by-header functionality
        # if we're being hit from an instance of iris-frontend
        path = req.env['PATH_INFO']
        qs = req.env['QUERY_STRING']
        if qs:
            path = path + '?' + qs
        body = req.context['body'].decode('utf-8')
        auth = req.get_header('AUTHORIZATION')
        if auth and auth.startswith('hmac '):
            username_header = req.get_header('X-IRIS-USERNAME')
            try:
                app_name, client_digest = auth[5:].split(':', 1)
                app = cache.applications.get(app_name)
                if not app:
                    logger.warning('Tried authenticating with nonexistent app: "%s"', app_name)
                    raise HTTPUnauthorized('Authentication failure', '', [])
                if username_header and not app['allow_authenticating_users']:
                    logger.warning('Unprivileged application %s tried authenticating %s', app['name'], username_header)
                    raise HTTPUnauthorized('This application does not have the power to authenticate usernames', '', [])
                now = int(time.time())
                windows = [
                    now // 5,
                    (now // 5) - 1,
                    now // 30,
                    (now // 30) - 1,
                ]
                for api_key in (str(app['key']), str(app['secondary_key'])):
                    for window in windows:
                        # If username header is present, throw that into the hmac validation as well
                        if username_header:
                            text = '%s %s %s %s %s' % (window, method, path, body, username_header)
                        else:
                            text = '%s %s %s %s' % (window, method, path, body)
                        HMAC = hmac.new(api_key.encode('utf-8'), text.encode('utf-8'), hashlib.sha512)
                        digest = base64.urlsafe_b64encode(HMAC.digest())
                        if equals(client_digest.encode('utf-8'), digest):
                            req.context['app'] = app
                            if username_header:
                                req.context['username'] = username_header
                            return
                # No successful HMACs match, fail auth.
                if username_header:
                    logger.warning('HMAC doesn\'t validate for app %s (passing username %s)', app['name'], username_header)
                else:
                    logger.warning('HMAC doesn\'t validate for app %s; %s doesn\'t match "%s"', app['name'], client_digest, text)
                raise HTTPUnauthorized('Authentication failure', 'HMAC failed validation. Check API key/clock skew', [])

            except (ValueError, KeyError):
                logger.exception('Authentication failure')
                raise HTTPUnauthorized('Authentication failure', '', [])

        else:
            logger.warning('Request has malformed/missing HMAC authorization header')
            raise HTTPUnauthorized('Authentication failure', 'Malformed/missing HMAC authorization header', [])


class ACLMiddleware(object):
    def __init__(self, debug):
        pass

    def process_resource(self, req, resp, resource, params):
        self.process_frontend_routes(req, resource)
        self.process_admin_acl(req, resource, params)
        self.load_user_settings(req)

    def process_frontend_routes(self, req, resource):
        if req.context['username']:
            # Logged in and looking at /login page? Redirect to home.
            if req.path == '/login':
                raise HTTPFound(ui.default_route)
        else:
            # If we're not logged in and this is a frontend route, we're only allowed
            # to view the login form
            if getattr(resource, 'frontend_route', False):
                if req.path != '/login':
                    raise HTTPFound(ui.login_url(req))

    def process_admin_acl(self, req, resource, params):
        req.context['is_admin'] = False

        # Quickly check the username in the path matches who's logged in
        enforce_user = getattr(resource, 'enforce_user', False)
        app = req.context.get('app')

        if not req.context['username']:
            # Check if we need to raise 401s when user must be enforced
            if enforce_user:
                # 401 if no username or app
                if not app:
                    raise HTTPUnauthorized('Username must be specified for this action', '', [])
                # 401 if app exists but not allowed to authenticate as user
                elif not app.get('allow_authenticating_users'):
                    raise HTTPUnauthorized('App must allow authentication as user for this action', '', [])
            # Otherwise, all clear
            return

        # Check if user is an admin
        connection = db.engine.raw_connection()
        cursor = connection.cursor()
        cursor.execute(check_username_admin_query, req.context['username'])
        result = cursor.fetchone()
        cursor.close()
        connection.close()

        if result:
            req.context['is_admin'] = bool(result[0])

        if enforce_user and not req.context['is_admin']:
            path_username = params.get('username')
            if not equals(path_username, req.context['username']):
                raise HTTPUnauthorized('This user is not allowed to access this resource', '', [])

    def load_user_settings(self, req):
        req.context['user_settings'] = {}

        if not req.context['username']:
            return

        connection = db.engine.raw_connection()
        cursor = connection.cursor()
        cursor.execute(get_username_settings_query, req.context['username'])
        settings = dict(cursor)
        cursor.close()
        connection.close()

        req.context['user_settings'] = settings


def acl_allowed(req, username):
    '''
    Helper for checking ACLs for a given username when username is not included in params.
    Allow if the username matches the session user, if an app is using an API key and is
    allowed to authenticate users, or if the user is an admin.
    '''
    return (req.context['username'] == username or
            req.context.get('app', {}).get('allow_authenticating_users') or
            req.context['is_admin'])


class Plan(object):
    allow_read_no_auth = True

    def on_get(self, req, resp, plan_id):
        if plan_id.isdigit():
            where = 'WHERE `plan`.`id` = %s'
        else:
            where = 'WHERE `plan`.`name` = %s AND `plan_active`.`plan_id` IS NOT NULL'
        query = single_plan_query + where

        connection = db.engine.raw_connection()
        cursor = connection.cursor(db.dict_cursor)
        cursor.execute(query, plan_id)
        plan = cursor.fetchone()

        if plan:
            step = 0
            steps = []
            cursor.execute(single_plan_query_steps, plan['id'])
            for notification in cursor:
                s = notification['step']
                if s != step:
                    l = [notification]
                    steps.append(l)
                    step = s
                else:
                    l.append(notification)
            plan['steps'] = steps
            if plan['tracking_template']:
                plan['tracking_template'] = ujson.loads(plan['tracking_template'])

            resp.body = ujson.dumps(plan)
            connection.close()
        else:
            connection.close()
            raise HTTPNotFound()

    def on_post(self, req, resp, plan_id):
        post_body = ujson.loads(req.context['body'])
        try:
            active = int(post_body['active'])
        except KeyError:
            raise HTTPBadRequest('"active" field required')
        except ValueError:
            raise HTTPBadRequest('Invalid active field')
        with db.guarded_session() as session:
            if active:
                session.execute(
                    '''INSERT INTO `plan_active` (`name`, `plan_id`)
                       VALUES ((SELECT `name` FROM `plan` WHERE `id` = :plan_id), :plan_id)
                       ON DUPLICATE KEY UPDATE `plan_id`=:plan_id''',
                    {'plan_id': plan_id})
            else:
                session.execute('DELETE FROM `plan_active` WHERE `plan_id`=:plan_id',
                                {'plan_id': plan_id})
            session.commit()
            session.close()
        resp.status = HTTP_200
        resp.body = ujson.dumps(active)

    def on_delete(self, req, resp, plan_id):
        if plan_id.isdigit():
            query = '''SELECT EXISTS(SELECT 1 FROM `plan` WHERE `id` = %s)'''
            plan_name = None
        else:
            query = '''SELECT EXISTS(SELECT 1 FROM `plan` WHERE `name` = %s)'''
            plan_name = plan_id

        connection = db.engine.raw_connection()
        cursor = connection.cursor()
        cursor.execute(query, plan_id)
        result = cursor.fetchone()

        if not result[0]:
            connection.close()
            raise HTTPBadRequest('No plan matched')

        if not plan_name:
            cursor.execute('SELECT `name` FROM `plan` WHERE `id` = %s', plan_id)
            result = cursor.fetchone()
            if not result:
                connection.close()
                raise HTTPBadRequest('Could not resolve this plan_id to name')
            plan_name = result[0]

        # Check if any quota is using these.
        cursor.execute('''SELECT `application`.`name`
                          FROM `application_quota`
                          JOIN `application` on `application`.`id` = `application_quota`.`application_id`
                          WHERE `application_quota`.`plan_name` = %s''', plan_name)
        result = cursor.fetchone()

        if result:
            connection.close()
            raise HTTPBadRequest('Cannot delete this plan as the application %s is using it for quota' % result[0])

        # Check if any incidents were made with these plan IDs. If they were, fail
        cursor.execute('SELECT COUNT(*) FROM `incident` WHERE `plan_id` IN (SELECT `id` FROM `plan` WHERE `name` = %s)', plan_name)
        result = cursor.fetchone()

        if result[0]:
            connection.close()
            raise HTTPBadRequest('Cannot delete this plan as %s incidents have been created using it' % result[0])

        # Delete all steps
        try:
            cursor.execute('DELETE FROM `plan_notification` WHERE `plan_id` IN (SELECT `id` FROM `plan` WHERE `name` = %s)', plan_name)
        except IntegrityError:
            connection.close()
            raise HTTPBadRequest('Failed deleting plan steps')

        # Purge plan_active
        try:
            cursor.execute('DELETE FROM `plan_active` WHERE `name` = %s', plan_name)
        except IntegrityError:
            connection.close()
            raise HTTPBadRequest('Failed deleting plan steps')

        # Delete all matching plans
        try:
            cursor.execute('DELETE FROM `plan` WHERE `name` = %s', plan_name)
        except IntegrityError:
            connection.close()
            raise HTTPBadRequest('Failed deleting plans. It is likely still in use.')

        connection.commit()
        connection.close()

        resp.status = HTTP_200
        resp.body = '[]'


class Plans(object):
    allow_read_no_auth = True

    def on_get(self, req, resp):
        '''
        Plan search endpoint.

        **Example request**:

        .. sourcecode:: http

           GET /v0/plans?name__contains=foo&active=1 HTTP/1.1

          **Example response**:

          .. sourcecode:: http

             HTTP/1.1 200 OK
             Content-Type: application/json

             [
                 {
                     "description": "This is plan foo",
                     "threshold_count": 10,
                     "creator": "user1",
                     "created": 1478154275,
                     "aggregation_reset": 300,
                     "aggregation_window": 300,
                     "threshold_window": 900,
                     "tracking_type": null,
                     "tracking_template": null,
                     "tracking_key": null,
                     "active": 1,
                     "id": 123456,
                     "name": "foo-sla0"
                 }
             ]
        You can also search for plans that have specific targets in their steps by using the field 'target'

        **example request**

        GET /v0/plans?target=foo&active=1 HTTP/1.1

        '''
        query_limit = req.get_param_as_int('limit')
        req.params.pop('limit', None)
        fields = req.get_param_as_list('fields')
        fields = [f for f in fields if f in plan_columns] if fields else None
        req.params.pop('fields', None)
        if not fields:
            fields = plan_columns

        query = plan_query % ', '.join(plan_columns[f] for f in fields)

        connection = db.engine.raw_connection()
        cursor = connection.cursor(db.ss_dict_cursor)

        # search for plans which have steps that target a specific user
        for target_field in plan_target_fields:
            if req.params.get(target_field, None):
                target_query = plan_target_query
                where = []
                where += gen_where_filter_clause(connection, plan_target_filters, plan_filter_types, req.params)
                if where:
                    target_query = target_query + ' WHERE ' + ' AND '.join(where)

                query = query + ' JOIN (' + target_query + ') `plan_notification_subset` ON `plan_notification_subset`.`plan_id` = `plan`.`id`'
                break

        where = []
        active = req.get_param_as_bool('active')
        req.params.pop('active', None)
        if active is not None:
            if active:
                where.append('`plan_active`.`plan_id` IS NOT NULL')
            else:
                where.append('`plan_active`.`plan_id` IS NULL')

        where += gen_where_filter_clause(
            connection, plan_filters, plan_filter_types, req.params)

        if where:
            query = query + ' WHERE ' + ' AND '.join(where)

        if query_limit is not None:
            query += ' ORDER BY `plan`.`created` DESC LIMIT %s' % query_limit

        cursor.execute(query)

        payload = ujson.dumps(cursor)
        connection.close()
        resp.status = HTTP_200
        resp.body = payload

    def on_post(self, req, resp):
        '''
        Plan create endpoint. Plans can either be static, defining role/targets in plan creation,
        or dynamic, leaving these fields blank during creation and determining role/targets at
        incident creation time.
        Static plan example:

        **Example request**:

        .. sourcecode:: http

            POST /v0/plans HTTP/1.1

            {
                "aggregation_reset": 300,
                "aggregation_window": 300,
                "creator": "user-foo",
                "description": "this is a plan",
                "name": "plan-foo",
                "steps": [
                    [
                        {
                            "priority": "urgent",
                            "repeat": 0,
                            "role": "user",
                            "target": "demo",
                            "template": "template-foo",
                            "wait": 0
                            "optional": 0
                        }
                    ]
                ],
                "threshold_count": 10,
                "threshold_window": 900
            }

        **Example response**:

        .. sourcecode:: http

            HTTP/1.1 201 Created
            Content-Type: application/json

            1

        Aggregation: If a user receives more than $threshold_count messages from this plan via a
        given medium within $threshold_window seconds, group their messages for $aggregation_window
        seconds. After $aggregation_reset seconds without a message, aggregation stops.

        For a static plan, "steps" should be a list of arrays of JSON objects defining  "priority",
        "repeat", "role", "target", "template", and "wait". Each array of objects represents a step
        in the plan, with the JSON objects representing the notifications delivered in that step. These
        notifications occur in parallel with one another within a given step. Descriptions of these
        parameters:

        :priority: Priority of messages sent by this step sub-part
        :repeat: Number of times this message will be repeated (e.g. repeat == 0 => 1 message)
        :role: Role of the target
        :target: Name of the target
        :template: Name of the template user to format this message
        :wait: Time to wait until sending a repeat message or moving on to the next plan step.

        Dynamic plan example:

        **Example request**:

        .. sourcecode:: http

            POST /v0/plans HTTP/1.1

            {
                "aggregation_reset": 300,
                "aggregation_window": 300,
                "creator": "user-foo",
                "description": "this is a plan",
                "isValid": true,
                "name": "plan-foo",
                "steps": [
                    [
                        {
                            "dynamic_index": 0,
                            "priority": "urgent",
                            "repeat": 0,
                            "template": "template-foo",
                            "wait": 0
                            "optional": 0
                        }
                    ]
                ],
                "threshold_count": 10,
                "threshold_window": 900
            }

        **Example response**:

        .. sourcecode:: http

            HTTP/1.1 201 Created
            Content-Type: application/json

            1

        For dynamic plans, step sub-parts define a "dynamic index" rather than a role/target
        combination. These indices must span a range from 0..n, where n is the largest dynamic
        index provided. At incident creation time, a mapping of dynamic index to role/target
        is provided to define the recipient of a message. See incidents POST endpoint for details.

        The total time of all plan steps can not exceed 24 hours.

        '''
        plan_params = ujson.loads(req.context['body'])
        try:
            run_validation('plan', plan_params)
        except IrisValidationException as e:
            raise HTTPBadRequest('Validation error', str(e))

        plan_name = plan_params['name'].strip()

        if not plan_name:
            raise HTTPBadRequest('Invalid plan', 'Empty plan name')
        if plan_name.isdigit():
            raise HTTPBadRequest('Invalid plan', 'Plan name cannot be a number')

        if not plan_params.get('creator'):
            raise HTTPBadRequest('Invalid plan', 'Plan must specify a creator')
        if not acl_allowed(req, plan_params['creator']):
            raise HTTPUnauthorized('Invalid plan creator for authenticated app/user')

        tracking_key = plan_params.get('tracking_key')
        tracking_type = plan_params.get('tracking_type')
        tracking_template = plan_params.get('tracking_template')
        is_valid, err_msg = is_valid_tracking_settings(tracking_type, tracking_key, tracking_template)
        if not is_valid:
            raise HTTPBadRequest('Invalid tracking template', err_msg)

        if tracking_template:
            tracking_template = ujson.dumps(tracking_template)
        else:
            tracking_template = None  # in case tracking_template is an empty dict

        now = datetime.datetime.utcnow()
        plan_dict = {
            'creator': plan_params['creator'],
            'name': plan_name,
            'created': now,
            'description': plan_params['description'],
            'step_count': len(plan_params['steps']),
            'threshold_window': plan_params['threshold_window'],
            'threshold_count': plan_params['threshold_count'],
            'aggregation_window': plan_params['aggregation_window'],
            'aggregation_reset': plan_params['aggregation_reset'],
            'tracking_key': tracking_key,
            'tracking_type': tracking_type,
            'tracking_template': tracking_template,
        }

        dynamic_indices = set()
        plan_length = 0
        for steps in plan_params['steps']:
            longest_step = 0
            for step in steps:
                if 'dynamic_index' in step:
                    dynamic_indices.add(step['dynamic_index'])
                if (step.get('wait', 0) * step.get('count', 0)) > longest_step:
                    longest_step = step.get('wait', 0) * step.get('count', 0)
            plan_length += longest_step

        if dynamic_indices != set(range(len(dynamic_indices))):
            raise HTTPBadRequest('Invalid plan',
                                 'Dynamic target numbers must span 0..n without gaps')

        if plan_length > 86400:
            raise HTTPBadRequest('Invalid plan',
                                 'Plan length exceeds the 24 hour maximum')

        with db.guarded_session() as session:
            plan_id = session.execute(insert_plan_query, plan_dict).lastrowid

            for index, steps in enumerate(plan_params['steps'], start=1):

                # A plan must have at least one non-optonal notification per step, if it doesn't reject the plan
                only_optional_flag = True

                for step in steps:
                    dynamic = step.get('dynamic_index') is not None
                    step['plan_id'] = plan_id
                    step['step'] = index
                    # for backwards copatibility check if optional is not defined and set it to 0 if it isn't
                    step.setdefault('optional', 0)
                    if step['optional'] == 0:
                        only_optional_flag = False

                    priority = cache.priorities.get(step['priority'])
                    role = cache.target_roles.get(step.get('role'))

                    if priority:
                        step['priority_id'] = priority['id']
                    else:
                        raise HTTPBadRequest('Invalid plan',
                                             'Priority not found for step %s' % index)

                    if not dynamic:
                        if role:
                            step['role_id'] = role
                        else:
                            raise HTTPBadRequest('Invalid plan', 'Role not found for step %s' % index)

                        allowed_roles = {row[0] for row in session.execute(get_allowed_roles_query, step)}

                        if not allowed_roles:
                            raise HTTPBadRequest(
                                'Invalid plan',
                                'Target %s not found for step %s' % (step['target'], index))

                        if role not in allowed_roles:
                            raise HTTPBadRequest(
                                'Invalid role',
                                'Role %s is not appropriate for target %s in step %s' % (
                                    step['role'], step['target'], index))

                    try:
                        if dynamic:
                            session.execute(insert_dynamic_step_query, step)
                        else:
                            session.execute(insert_plan_step_query, step)
                    except IntegrityError:
                        raise HTTPBadRequest('Invalid plan',
                                             'Invalid data for step %s' % index)

                if only_optional_flag:
                    raise HTTPBadRequest('Invalid plan', 'You must have at least one non-optional notification per step. Step %s has none.' % index)

            session.execute('INSERT INTO `plan_active` (`name`, `plan_id`) '
                            'VALUES (:name, :plan_id) ON DUPLICATE KEY UPDATE `plan_id`=:plan_id',
                            {'name': plan_name, 'plan_id': plan_id})

            session.commit()
            session.close()
        resp.status = HTTP_201
        resp.body = ujson.dumps(plan_id)
        resp.set_header('Location', '/plans/%s' % plan_id)


class Incidents(object):
    allow_read_no_auth = True

    def __init__(self, config):
<<<<<<< HEAD
=======
        # if external sender is enabled forward message query through external sender api
        external_sender_configs = config.get('external_sender', {})
        self.external_sender_incident_processing = external_sender_configs.get('external_sender_incident_processing', False)
        self.external_sender_address = external_sender_configs.get('external_sender_address')
        self.external_sender_app = external_sender_configs.get('external_sender_app')
        self.external_sender_key = external_sender_configs.get('external_sender_key')
        self.external_sender_version = external_sender_configs.get('external_sender_version')
        # if disable_auth is True, set verify to False
        self.verify = external_sender_configs.get('ca_bundle_path', False)
>>>>>>> ec14a93e
        self.custom_incident_handler_dispatcher = CustomIncidentHandlerDispatcher(config)

    def on_get(self, req, resp):
        '''
        Search for incidents. Returns a list of incidents matching specified parameters.
        Valid parameters are listed below:

        **Example request**:

        .. sourcecode:: http

            GET /v0/incidents?owner=jdoe&created__gt=1487466146&fields=id,owner  HTTP/1.1
            Host: example.com

        **Example response**:

        .. sourcecode:: http

            HTTP/1.1 200 OK
            Content-Type: application/json

            [
                {
                    "id": 123,
                    "owner": "jdoe"
                },
                {
                    "id": 124,
                    "owner": "jdoe"
                }
            ]

        :statuscode 400: Too much data requested; more filters are required
        :statuscode 200: Successful query

        *Allowed filter parameters:*

        - id: Incident id (int)
        - created: Incident creation time, in seconds since Unix epoch (int)
        - owner: Username of person who claimed the incident (string)
        - updated: Time when incident was last updated (e.g. claimed), in seconds since epoch (int)
        - active: Incident status. Incidents are active if unclaimed, and inactive if they are
          claimed or finished with their escalation plan (0 or 1 for inactive/active, respectively)
        - context: JSON string representing the incident context data
        - application: Application that created this incident (string)
        - plan: Escalation plan name (string)
        - plan_id: Escalation plan id (int)

        This endpoint also allows specification of a limit via another query parameter, which limits
        results to the N most recent incidents. Calls to this endpoint that do not specify either a limit
        or a filter will be rejected. To specify which incident attribute should be included in the output, the "fields"
        query parameter can be used. The fields parameter takes the value of a comma-separated list of attributes
        (e.g. id,owner), and the API will only include these incident fields in the output. If no "fields" value is
        specified, all fields will be returned.
        '''
        fields = req.get_param_as_list('fields')
        req.params.pop('fields', None)
        if not fields:
            fields = incident_columns
        req.params.pop('fields', None)
        query_limit = req.get_param_as_int('limit')
        req.params.pop('limit', None)
        target = req.get_param_as_list('target')
        req.params.pop('target', None)

        query = incident_query % ', '.join(incident_columns[f] for f in fields if f in incident_columns)
        if target and not self.external_sender_incident_processing:
            query += 'JOIN `message` ON `message`.`incident_id` = `incident`.`id`'

        connection = db.engine.raw_connection()
        where = gen_where_filter_clause(connection, incident_filters, incident_filter_types, req.params)
        sql_values = []
        if target and not self.external_sender_incident_processing:
            where.append('''`message`.`target_id` IN
                (SELECT `id`
                FROM `target`
                WHERE `target`.`name` IN %s
            )''')
            sql_values.append(tuple(target))
        if self.external_sender_incident_processing and target:
            message_query_string = 'messages?limit=500'
            if req.params.get('created__ge'):
                message_query_string += '&sent__ge=' + str(req.params.get('created__ge'))
            if req.params.get('created__le'):
                message_query_string += '&sent__le=' + str(req.params.get('created__le'))
            for t in target:
                message_query_string = message_query_string + '&target=' + str(t)
            # get messages for incident
            try:
                external_sender_client = client.IrisClient(self.external_sender_address, self.external_sender_version, self.external_sender_app, self.external_sender_key)
                r = external_sender_client.get(message_query_string, verify=self.verify)
                if r.ok:
                    incident_IDs = []
                    messages = r.json()
                    if len(messages) > 0:
                        for message in messages:
                            incident_IDs.append(message.get('incident_id'))
                        where.append('''`incident`.`id` IN %s''')
                        sql_values.append(tuple(incident_IDs))
                else:
                    logger.error('failed retrieving messages from external sender %s', r.text)
            except Exception as e:
                logger.exception('failed to establish connection with iris message processor')
        if not (where or query_limit):
            raise HTTPBadRequest('Incident query too broad, add filter or limit')
        if where:
            query = query + ' WHERE ' + ' AND '.join(where)
        if query_limit is not None:
            query += ' ORDER BY `incident`.`created` DESC, `incident`.`id` DESC LIMIT %s' % query_limit

        cursor = connection.cursor(db.ss_dict_cursor)
        cursor.execute(query, sql_values)

        if 'context' in fields:
            if 'title_variable_name' in fields:
                payload = ujson.dumps(stream_incidents_with_context(cursor, True))
            else:
                payload = ujson.dumps(stream_incidents_with_context(cursor, False))
        else:
            payload = ujson.dumps(cursor)
        connection.close()
        resp.status = HTTP_200
        resp.body = payload

    def on_post(self, req, resp):
        '''
        Create incidents. Id for the new incident will be returned.

        **Example request**:

        .. sourcecode:: http

           POST /v0/incidents HTTP/1.1
           Content-Type: application/json

           {
               "plan": "test-plan",
               "context": {"number": 1, "str": "hello"}
           }

        **Example response**:

        .. sourcecode:: http

           HTTP/1.1 201 Created
           Content-Type: application/json

           1

        :statuscode 201: incident created
        :statuscode 400: invalid request
        :statuscode 404: plan not found
        :statuscode 401: application is not allowed to create incident for other application

        A request is considered invalid if:

        - plan name is missing
        - application is invalid
        - context json blob is longer than 65535 bytes
        - none of the templates used in the plan supports the given application

        To create an incident for a dynamic plan (one that defines dynamic targets), an
        additional `dynamic_targets` field must be passed along with the plan and context.
        Consider a dynamic plan defining two dynamic targets, indexed with 0 and 1. The
        `dynamic_targets` parameter should take the following form:

        .. sourcecode:: json

            [
                {
                    "role": "user",
                    "target": "jdoe"
                },
                {
                    "role": "team",
                    "target": "team-foo"
                }
            ]

        This will map target 0 to the user "jdoe", and target 1 to the team "team-foo".
        '''
        incident_params = ujson.loads(req.context['body'])
        dynamic_targets = []
        if 'plan' not in incident_params:
            raise HTTPBadRequest('missing plan name attribute')

        app = req.context['app']

        with db.guarded_session() as session:
            plan_id = session.execute('SELECT `plan_id` FROM `plan_active` WHERE `name` = :plan',
                                      {'plan': incident_params['plan']}).scalar()
            if not plan_id:
                logger.warning('Plan "%s" not found.', incident_params['plan'])
                raise HTTPNotFound()
            num_dynamic = session.execute('SELECT COUNT(DISTINCT `dynamic_index`) FROM `plan_notification` '
                                          'WHERE `plan_id` = :plan_id',
                                          {'plan_id': plan_id}).scalar()

            # Support overriding the app which created this incident
            if 'application' in incident_params:
                if not req.context['app']['allow_other_app_incidents']:
                    raise HTTPForbidden(
                        ('This application %s does not allow creating incidents as '
                         'other applications') % req.context['app']['name'])

                app = cache.applications.get(incident_params['application'])

                if not app:
                    raise HTTPBadRequest('Invalid application')

            if num_dynamic > 0:
                target_list = incident_params.get('dynamic_targets', [])
                if num_dynamic != len(target_list):
                    raise HTTPBadRequest('Invalid number of dynamic targets')

                for dynamic_target in target_list:
                    target = session.execute('''SELECT `target_role`.`id` AS `role_id`, `target`.`id` AS `target_id`
                                                FROM `target` JOIN `target_role`
                                                    ON `target_role`.`type_id` = `target`.`type_id`
                                                WHERE `target`.`name` = :target
                                                    AND `target_role`.`name` = :role''', dynamic_target).fetchone()
                    if target is None:
                        raise HTTPBadRequest('Invalid incident', 'invalid role %s for target %s' %
                                             (dynamic_target['role'], dynamic_target['target']))
                    else:
                        dynamic_targets.append(target)

            context = incident_params['context']
            context_json_str = ujson.dumps({variable: context.get(variable)
                                            for variable in app['variables']})
            if len(context_json_str) > 65535:
                raise HTTPBadRequest('Context too large. %d is larger than limit 65535' % len(context_json_str))

            app_template_count = session.execute('''
                SELECT EXISTS (
                  SELECT 1 FROM
                  `plan_notification`
                  JOIN `template` ON `template`.`name` = `plan_notification`.`template`
                  JOIN `template_content` ON `template_content`.`template_id` = `template`.`id`
                  WHERE `plan_notification`.`plan_id` = :plan_id
                  AND `template_content`.`application_id` = :app_id
                )
            ''', {'app_id': app['id'], 'plan_id': plan_id}).scalar()

            if not app_template_count:
                raise HTTPBadRequest('No plan template actions exist for this app')

        # To try to avoid deadlocks, split the inserts into their own session
        retries = 0
        max_retries = 10
        while True:
            with db.guarded_session() as session:
                retries += 1
                try:
                    data = {
                        'plan_id': plan_id,
                        'created': datetime.datetime.utcnow(),
                        'application_id': app['id'],
                        'context': context_json_str,
                        'current_step': 0,
                        'active': True,
                        'bucket_id': utils.generate_bucket_id()
                    }

                    incident_id = session.execute(
                        '''INSERT INTO `incident` (`plan_id`, `created`, `context`,
                                                   `current_step`, `active`, `application_id`, `bucket_id`)
                           VALUES (:plan_id, :created, :context, 0, :active, :application_id, :bucket_id)''',
                        data).lastrowid

                    for idx, target in enumerate(dynamic_targets):
                        data = {
                            'incident_id': incident_id,
                            'target_id': target['target_id'],
                            'role_id': target['role_id'],
                            'index': idx
                        }
                        session.execute('''INSERT INTO `dynamic_plan_map` (`incident_id`, `role_id`,
                                                                           `target_id`, `dynamic_index`)
                                           VALUES (:incident_id, :role_id, :target_id, :index)''',
                                        data)

                    session.commit()
                    session.close()
                except (InternalError, OperationalError) as e:
                    logger.error('Failed inserting incident for plan %s. (Try %s/%s)', plan_id, retries, max_retries)
                    if retries < max_retries:
                        sleep_jitter = random.randint(10, 30) / 100
                        sleep(sleep_jitter)
                        continue
                    else:
                        logger.exception('Breached incident insertion retry quota. Bailing on incident for plan %s', plan_id)
                        raise HTTPInternalServerError('Failed creating incident')
                else:
                    break

        resp.status = HTTP_201
        resp.set_header('Location', '/incidents/%s' % incident_id)
        resp.body = ujson.dumps(incident_id)

        incident_data = {
            'id': incident_id,
            'plan': incident_params['plan'],
            'created': int(time.time()),
            'application': app['name'],
            'context': context
        }

        # optional incident handler to do additional tasks after the incident has been created
        if self.custom_incident_handler_dispatcher.handlers:
            connection = db.engine.raw_connection()
            cursor = connection.cursor(db.dict_cursor)

            # get plan info
            query = single_plan_query + 'WHERE `plan`.`id` = %s'
            cursor.execute(query, plan_id)
            plan_details = cursor.fetchone()

            # get plan steps info
            step = 0
            steps = []
            cursor.execute(single_plan_query_steps, plan_id)
            highest_seen_priority_rank = -1
            incident_data['priority'] = ''
            for notification in cursor:
                s = notification['step']
                if s != step:
                    l = [notification]
                    steps.append(l)
                    step = s
                else:
                    l.append(notification)

                # calculate priority for this incident based on the most severe priority
                # across all notifications within the plan
                priority_name = notification['priority']
                priority_rank = PRIORITY_PRECEDENCE_MAP.get(priority_name)
                if priority_rank is not None and priority_rank > highest_seen_priority_rank:
                    highest_seen_priority_rank = priority_rank
                    incident_data['priority'] = priority_name

            plan_details['steps'] = steps
            connection.close()
            incident_data["plan_details"] = plan_details
            self.custom_incident_handler_dispatcher.process_create(incident_data)


class Incident(object):
    allow_read_no_auth = True

    def __init__(self, config):
<<<<<<< HEAD
=======
        # if external sender is enabled forward message query through external sender api
        external_sender_configs = config.get('external_sender', {})
        self.external_sender_incident_processing = external_sender_configs.get('external_sender_incident_processing', False)
        self.external_sender_address = external_sender_configs.get('external_sender_address')
        self.external_sender_app = external_sender_configs.get('external_sender_app')
        self.external_sender_key = external_sender_configs.get('external_sender_key')
        self.external_sender_version = external_sender_configs.get('external_sender_version')
        # if disable_auth is True, set verify to False
        self.verify = external_sender_configs.get('ca_bundle_path', False)
>>>>>>> ec14a93e
        self.custom_incident_handler_dispatcher = CustomIncidentHandlerDispatcher(config)

    def on_get(self, req, resp, incident_id):
        '''
        Get incident by ID.

        **Example request**:

        .. sourcecode:: http

           GET /v0/incident/1 HTTP/1.1

        **Example response**:

        .. sourcecode:: http

           HTTP/1.1 200 OK
           Content-Type: application/json

           {
               "updated": 1492057026,
               "plan_id": 48271,
               "created": 1492055912,
               "application": "Alert manager",
               "steps": [
                    {
                        "name": "alice",
                        "created": 1492055953,
                        "target_changed": 0,
                        "mode_changed": 0,
                        "priority": "urgent",
                        "step": 1,
                        "mode": "sms",
                        "id": 25443689,
                        "sent": 1492055957
                    }
               ],
               "plan": "test-plan",
               "context": {"number": 1, "str": "hello"},
               "owner": "alice",
               "active": 0,
               "id": 1,
               "current_step": 1
           }
        '''
        connection = db.engine.raw_connection()
        cursor = connection.cursor(db.dict_cursor)
        try:
            cursor.execute(single_incident_query, int(incident_id))
        except ValueError:
            raise HTTPBadRequest('Invalid incident id')
        incident = cursor.fetchone()

        if incident:
            # if external sender fetch message and audit logs from it instead
            if self.external_sender_incident_processing:
                # get messages for incident
                try:
                    external_sender_client = client.IrisClient(self.external_sender_address, self.external_sender_version, self.external_sender_app, self.external_sender_key)
                    r = external_sender_client.get('messages?incident_id=' + str(incident['id']), verify=self.verify)
                    if r.ok:
                        incident['steps'] = r.json()
                    else:
                        logger.error("failed retrieving messages from external sender: %s", r.text)
                except Exception as e:
                    logger.exception('failed to establish connection with iris message processor')
            else:
                cursor.execute(single_incident_query_steps, (auditlog.MODE_CHANGE, auditlog.TARGET_CHANGE, incident['id']))
                incident['steps'] = cursor.fetchall()

            cursor.execute(single_incident_query_comments, incident['id'])
            incident['comments'] = cursor.fetchall()
            connection.close()

            incident['context'] = ujson.loads(incident['context'])
            payload = ujson.dumps(incident)
        else:
            connection.close()
            raise HTTPNotFound()
        resp.status = HTTP_200
        resp.body = payload

    def on_post(self, req, resp, incident_id):
        '''
        Claim incidents by incident id. Deactivates the incident and
        any associated messages, preventing further escalation.

        **Example request**:

        .. sourcecode:: http

           POST /v0/incidents/123 HTTP/1.1
           Content-Type: application/json

           {
               "owner": "jdoe"
           }

        **Example response**:

        .. sourcecode:: http

           HTTP/1.1 200 OK
           Content-Type: application/json

           {
               "incident_id": "123",
               "owner": "jdoe",
               "active": false
           }

        '''
        try:
            incident_id = int(incident_id)
        except ValueError:
            raise HTTPBadRequest('Invalid incident id')

        incident_params = ujson.loads(req.context['body'])

        try:
            owner = incident_params['owner']
        except KeyError:
            raise HTTPBadRequest('"owner" field required')

        if owner is not None:
            if not acl_allowed(req, owner):
                raise HTTPUnauthorized('Invalid claimer for this app/user')
            connection = db.engine.raw_connection()
            cursor = connection.cursor()

            cursor.execute('''SELECT EXISTS( SELECT 1 FROM `incident` WHERE `incident`.`id` = %s)''', incident_id)
            if not cursor.fetchone()[0]:
                raise HTTPBadRequest('Invalid claim: no matching incident id')

            cursor.execute(
                '''SELECT EXISTS(
                     SELECT 1
                     FROM `target`
                     WHERE `target`.`name` = %s
                     AND `type_id` = (SELECT `id` FROM `target_type` WHERE `name` = 'user')
                     AND `target`.`active` = 1)''',
                owner)
            owner_valid = cursor.fetchone()[0]
            cursor.close()
            connection.close()
            if not owner_valid:
                raise HTTPBadRequest('Invalid claim: no matching owner')
                # claim_incident will close the session
        is_active = utils.claim_incident(incident_id, owner)[0]
        resp.status = HTTP_200
        resp.body = ujson.dumps({'incident_id': incident_id,
                                 'owner': owner,
                                 'active': is_active})

        # optional incident handler to do additional tasks after the incident has been claimed
        if self.custom_incident_handler_dispatcher.handlers:
            connection = db.engine.raw_connection()
            cursor = connection.cursor(db.dict_cursor)

            cursor.execute(single_incident_query, int(incident_id))
            incident_data = cursor.fetchone()

            cursor.execute(single_incident_query_comments, incident_id)
            incident_data['comments'] = cursor.fetchall()

            incident_data['context'] = ujson.loads(incident_data['context'])
            cursor.close()
            connection.close()
            self.custom_incident_handler_dispatcher.process_claim(incident_data)


class Resolved(object):
    allow_read_no_auth = False

    def __init__(self, config):
        self.custom_incident_handler_dispatcher = CustomIncidentHandlerDispatcher(config)

    def on_post(self, req, resp, incident_id):

        incident_params = ujson.loads(req.context['body'])
        if 'resolved' not in incident_params:
            raise HTTPBadRequest('resolved field required')
        resolved = incident_params.get('resolved')

        connection = db.engine.raw_connection()
        cursor = connection.cursor()
        cursor.execute('''SELECT EXISTS( SELECT 1 FROM `incident` WHERE `incident`.`id` = %s)''', incident_id)
        if not cursor.fetchone()[0]:
            raise HTTPBadRequest('Invalid claim: no matching incident id')
        cursor.close()
        connection.close()

        try:
            utils.resolve_incident(incident_id, resolved)
        except Exception as e:
            raise HTTPInternalServerError(description=e)
        resp.status = HTTP_200
        resp.body = ujson.dumps({'incident_id': incident_id,
                                 'resolved': resolved})

        # optional incident handler to do additional tasks after the incident has been resolved
        if self.custom_incident_handler_dispatcher.handlers:
            connection = db.engine.raw_connection()
            cursor = connection.cursor(db.dict_cursor)

            cursor.execute(single_incident_query, int(incident_id))
            incident_data = cursor.fetchone()

            cursor.execute(single_incident_query_comments, incident_id)
            incident_data['comments'] = cursor.fetchall()
            incident_data['context'] = ujson.loads(incident_data['context'])

            cursor.close()
            connection.close()
            self.custom_incident_handler_dispatcher.process_resolve(incident_data)


class ClaimIncidents(object):
    allow_read_no_auth = False

    def __init__(self, config):
        self.custom_incident_handler_dispatcher = CustomIncidentHandlerDispatcher(config)

    def on_post(self, req, resp):
        params = ujson.loads(req.context['body'])
        try:
            owner = params['owner']
            incident_ids = params['incident_ids']
        except KeyError:
            raise HTTPBadRequest('Missing owner or incident_ids fields')
        if owner is not None:
            connection = db.engine.raw_connection()
            cursor = connection.cursor()
            for incident_id in incident_ids:
                cursor.execute('''SELECT EXISTS( SELECT 1 FROM `incident` WHERE `incident`.`id` = %s)''', incident_id)
                if not cursor.fetchone()[0]:
                    raise HTTPBadRequest('Invalid claim: no matching incident id')

            cursor.execute(
                '''SELECT EXISTS(
                     SELECT 1
                     FROM `target`
                     WHERE `target`.`name` = %s
                     AND `type_id` = (SELECT `id` FROM `target_type` WHERE `name` = 'user')
                     AND `target`.`active` = 1)''',
                owner)
            owner_valid = cursor.fetchone()[0]
            cursor.close()
            connection.close()
            if not owner_valid:
                raise HTTPBadRequest('Invalid claim: no matching owner')
        claimed, unclaimed = utils.claim_bulk_incidents(incident_ids, owner)
        resp.status = HTTP_200
        resp.body = ujson.dumps({'owner': owner,
                                 'claimed': claimed,
                                 'unclaimed': unclaimed})

        # optional incident handler to do additional tasks after the incidents have been claimed
        if self.custom_incident_handler_dispatcher.handlers:
            connection = db.engine.raw_connection()
            cursor = connection.cursor(db.dict_cursor)
            for incident_id in incident_ids:

                cursor.execute(single_incident_query, int(incident_id))
                incident_data = cursor.fetchone()

                cursor.execute(single_incident_query_comments, incident_id)
                incident_data['comments'] = cursor.fetchall()
                incident_data['context'] = ujson.loads(incident_data['context'])
                self.custom_incident_handler_dispatcher.process_claim(incident_data)
            cursor.close()
            connection.close()


class Message(object):
    allow_read_no_auth = True

    def __init__(self, config):

        # if external sender is enabled forward message query through external sender api
        external_sender_configs = config.get('external_sender', {})
        self.external_sender_incident_processing = external_sender_configs.get('external_sender_incident_processing', False)
        self.external_sender_address = external_sender_configs.get('external_sender_address')
        self.external_sender_app = external_sender_configs.get('external_sender_app')
        self.external_sender_key = external_sender_configs.get('external_sender_key')
        self.external_sender_version = external_sender_configs.get('external_sender_version')
        # if disable_auth is True, set verify to False
        self.verify = external_sender_configs.get('ca_bundle_path', False)

    def on_get(self, req, resp, message_id):
        '''
        Get information for an iris message by id

        **Example request**:

        .. sourcecode:: http

           GET /v0/messages/{message_id} HTTP/1.1

        **Example response**:

        .. sourcecode:: http

           HTTP/1.1 200 OK
           Content-Type: application/json

           {
              "body": "message body",
              "incident_id": 2590447,
              "target": "username",
              "created": 1490825218,
              "destination": "username@domain.com",
              "batch": null,
              "twilio_delivery_status": null,
              "priority": "low",
              "application": "app",
              "mode": "email",
              "active": 0,
              "generic_message_sent_status": 1,
              "id": 24807074,
              "sent": 1490825221,
              "subject": "message subject"
           }
        '''

        # if external sender is enabled send message api requests there
        if self.external_sender_incident_processing:
            message_data = {}
            # get message
            external_sender_client = client.IrisClient(self.external_sender_address, self.external_sender_version, self.external_sender_app, self.external_sender_key)
            r = external_sender_client.get('messages?id=' + message_id, verify=self.verify)
            if r.ok:
                message_resp = r.json()
                if len(message_resp) == 0:
                    resp.status = HTTP_200
                    resp.body = ujson.loads({})
                    return
                message_data = message_resp[0]
            else:
                resp.status = str(r.status_code)
                resp.body = r.text
                return
            # get message status
            r = external_sender_client.get('message_status?id=' + message_id, verify=self.verify)
            if r.ok:
                status_resp = r.json()
                message_data["generic_message_sent_status"] = status_resp.get("status")
                message_data["last_updated"] = status_resp.get("last_updated")
                message_data["active"] = 0
                if status_resp.get("vendor_id"):
                    message_data["twilio_delivery_status"] = status_resp.get("status")
                    message_data["vendor_id"] = status_resp.get("vendor_id")
            else:
                resp.status = str(r.status_code)
                resp.body = r.text
                return
            resp.status = HTTP_200
            resp.body = ujson.dumps(message_data)
            return

        connection = db.engine.raw_connection()
        cursor = connection.cursor(db.dict_cursor)
        cursor.execute(single_message_query, int(message_id))
        message = cursor.fetchone()
        connection.close()
        if message:
            resp.body = ujson.dumps(message)
        else:
            raise HTTPNotFound()
        resp.status = HTTP_200


class MessageAuditLog(object):
    allow_read_no_auth = True

    def __init__(self, config):

        # if external sender is enabled forward message query through external sender api
        external_sender_configs = config.get('external_sender', {})
        self.external_sender_incident_processing = external_sender_configs.get('external_sender_incident_processing', False)
        self.external_sender_address = external_sender_configs.get('external_sender_address')
        self.external_sender_app = external_sender_configs.get('external_sender_app')
        self.external_sender_key = external_sender_configs.get('external_sender_key')
        self.external_sender_version = external_sender_configs.get('external_sender_version')
        # if disable_auth is True, set verify to False
        self.verify = external_sender_configs.get('ca_bundle_path', False)

    def on_get(self, req, resp, message_id):
        '''
        Get a message's log of changes

        **Example request**:

        .. sourcecode:: http

           GET /v0/messages/{message_id}/auditlog HTTP/1.1

        **Example response**:

        .. sourcecode:: http

           HTTP/1.1 200 OK
           Content-Type: application/json

           [
             {
               "old": "sms",
               "description": "Changing mode due to original mode failure",
               "date": 1489507284,
               "new": "email",
               "change_type": "mode-change",
               "id": 438
             },
           ]
        '''

        # if external sender is enabled send message api requests there
        if self.external_sender_incident_processing:
            # get message changelogs
            external_sender_client = client.IrisClient(self.external_sender_address, self.external_sender_version, self.external_sender_app, self.external_sender_key)
            r = external_sender_client.get('message_changelogs?id=' + message_id, verify=self.verify)
            if r.ok:
                resp.status = HTTP_200
                resp.body = ujson.dumps(r.json())
                return
            else:
                resp.status = str(r.status_code)
                resp.body = r.text
                return

        connection = db.engine.raw_connection()
        cursor = connection.cursor(db.dict_cursor)
        cursor.execute(message_audit_log_query, int(message_id))
        resp.body = ujson.dumps(cursor)
        connection.close()


class Messages(object):
    allow_read_no_auth = True

    def __init__(self, config):
        # if external sender is enabled forward message query through external sender api
        external_sender_configs = config.get('external_sender', {})
        self.external_sender_incident_processing = external_sender_configs.get('external_sender_incident_processing', False)
        self.external_sender_address = external_sender_configs.get('external_sender_address')
        self.external_sender_app = external_sender_configs.get('external_sender_app')
        self.external_sender_key = external_sender_configs.get('external_sender_key')
        self.external_sender_version = external_sender_configs.get('external_sender_version')
        # if disable_auth is True, set verify to False
        self.verify = external_sender_configs.get('ca_bundle_path', False)

    def on_get(self, req, resp):

        # if external sender is enabled send message api requests there
        if self.external_sender_incident_processing:
            if len(req.query_string) == 0:
                raise HTTPBadRequest('Message query too broad, add a filter')
            # get messages
            external_sender_client = client.IrisClient(self.external_sender_address, self.external_sender_version, self.external_sender_app, self.external_sender_key)
            r = external_sender_client.get('messages?' + req.query_string, verify=self.verify)
            if r.ok:
                resp.status = HTTP_200
                resp.body = ujson.dumps(r.json())
                return
            else:
                resp.status = str(r.status_code)
                resp.body = r.text
                return

        fields = req.get_param_as_list('fields')
        req.params.pop('fields', None)
        fields = [f for f in fields if f in message_columns] if fields else None
        if not fields:
            fields = message_columns
        query_limit = req.get_param_as_int('limit')
        req.params.pop('limit', None)

        connection = db.engine.raw_connection()
        escaped_params = {
            'mode_change': connection.escape(auditlog.MODE_CHANGE),
            'target_change': connection.escape(auditlog.TARGET_CHANGE)
        }

        query = message_query % ', '.join(message_columns[f] % escaped_params for f in fields)

        where = gen_where_filter_clause(connection, message_filters, message_filter_types, req.params)
        if not (where or query_limit):
            raise HTTPBadRequest('Message query too broad, add limit or filter')
        if where:
            query = query + ' WHERE ' + ' AND '.join(where)

        if query_limit is not None:
            query += ' ORDER BY `message`.`created` DESC LIMIT %s' % query_limit
        cursor = connection.cursor(db.ss_dict_cursor)
        cursor.execute(query)
        resp.body = ujson.dumps(cursor)
        connection.close()


class Notifications(object):
    allow_read_no_auth = False
    required_attrs = frozenset(['target', 'role', 'subject'])

    def __init__(self, zk_hosts, default_sender_addr, config):
        self.default_sender_addr = default_sender_addr
        self.timeout = config.get('zookeeper_timeout', 1)
        if zk_hosts:
            from iris.coordinator.kazoo import Coordinator
            self.coordinator = Coordinator(zk_hosts=zk_hosts,
                                           hostname=None,
                                           port=None,
                                           join_cluster=False)
        else:
            logger.info('Not using ZK to get senders. Using host %s for leader instead.', default_sender_addr)
            self.coordinator = None

        # if external sender is enabled forward notifications to that sender instead
        external_sender_configs = config.get('external_sender', {})
        self.external_sender_notification_processing = external_sender_configs.get('external_sender_notification_processing', False)
        # percentage of notifications that will be sent to external sender for processing
        self.external_notification_processing_ramp_percentage = external_sender_configs.get('external_notification_processing_ramp_percentage', 100)
        self.external_sender_address = external_sender_configs.get('external_sender_address')
        self.external_sender_app = external_sender_configs.get('external_sender_app')
        self.external_sender_key = external_sender_configs.get('external_sender_key')
        self.external_sender_version = external_sender_configs.get('external_sender_version')
        # if disable_auth is True, set verify to False
        self.verify = external_sender_configs.get('ca_bundle_path', False)

    def on_post(self, req, resp):
        '''
        Create out of band notifications. Notification is ad-hoc message that's
        not tied to an incident. To achieve real-time delivery, notifications
        are not persisted in the Database.

        You can set the priority key to honor target's priority preference or
        set the mode key to force the message transport.

        You can use the role "literal_target" to prevent unrolling of targets and
        send messages directly to mailing lists or slack channels.
        Note that if you use this role you MUST specify the mode key but not the priority.
        This role will set the destination to the target value so make sure the target
        is a valid email address, slack channel, slack username, etc.

        Multi-recipient messages are supported for notifications explicitly specifying the
        "email" mode. To send a multi-recipient message, specify a list of objects defining
        "role" and "target" attributes. All roles, including "literal_target", are
        supported. These messages will be sent on a best-effort basis to as many targets
        as is possible. If any role:target pairs are found to be invalid, they will be
        skipped, and the message will be delivered to all other targets. Each object can
        also optionally define a "bcc" field, which will mark those targets as bcc if set
        to true. If no bcc attribute is defined for a target, the default value is false.

        **Example request**:

        .. sourcecode:: http

           POST /v0/notifications HTTP/1.1
           Content-Type: application/json

           {
               "role": "secondary-oncall",
               "target": "test_oncall_team",
               "subject": "wake up",
               "body": "something is on fire",
               "priority": "high"
           }

        .. sourcecode:: http

           POST /v0/notifications HTTP/1.1
           Content-Type: application/json

           {
               "role": "user",
               "target": "test_user",
               "subject": "wake up",
               "body": "something is on fire",
               "mode": "email"
           }

        .. sourcecode:: http

           POST /v0/notifications HTTP/1.1
           Content-Type: application/json

           {
               "role": "literal_target",
               "target": "#slackchannel",
               "subject": "wake up",
               "body": "something is on fire",
               "mode": "slack"
           }

        .. sourcecode:: http

           POST /v0/notifications HTTP/1.1
           Content-Type: application/json

           {
               "target_list": {
                   {
                       "role": "literal_target",
                       "target": "list@example.com"
                   },
                   {
                       "role": "user",
                       "target": "jdoe",
                       "bcc": true
                   }
               }
               "subject": "wake up",
               "body": "something is on fire",
               "mode": "email"
           }

        **Example response**:

        .. sourcecode:: http

           HTTP/1.1 200 OK
           Content-Type: application/json

           []

        :statuscode 200: notification send request queued
        :statuscode 400: invalid request
        :statuscode 401: application is not allowed to create out of band notification

        A request is considered invalid if:

        - either target, subject or role is missing and target_list is not provided
        - target_list is provided, but no subject
        - target_list is malformed (not of the form [{"role": foo, "target": bar}])
        - a priority is given for a target_list
        - both priority and mode are missing
        - invalid priority, mode
        - both template, body and email_html are missing
        - template, body and email_html is not a string
        - message queue request rejected by sender
        '''

        message = ujson.loads(req.context['body'])
        msg_attrs = set(message)
        if not msg_attrs >= self.required_attrs:
            if 'target_list' not in msg_attrs:
                raise HTTPBadRequest('Missing required atrributes',
                                     ', '.join(self.required_attrs - msg_attrs))
            else:
                if 'subject' not in msg_attrs:
                    raise HTTPBadRequest('Missing required atrributes: subject')
                if not all(['role' in t and 'target' in t for t in message['target_list']]):
                    raise HTTPBadRequest('Malformed target list')

        if 'target_list' in message:
            message['multi-recipient'] = True
            if 'mode' in message:
                mode_id = cache.modes.get(message['mode'])
                if not mode_id or message['mode'] != 'email':
                    raise HTTPBadRequest('Invalid mode', message['mode'])
                message['mode_id'] = mode_id
            else:
                raise HTTPBadRequest('Contact mode required for target list')
        else:
            # If both priority and mode are passed in, priority overrides mode
            if 'priority' in message:
                priority = cache.priorities.get(message['priority'])
                if not priority:
                    raise HTTPBadRequest('Invalid priority', message['priority'])
                message['priority_id'] = priority['id']
            elif 'mode' in message:
                mode_id = cache.modes.get(message['mode'])
                if not mode_id:
                    raise HTTPBadRequest('Invalid mode', message['mode'])
                message['mode_id'] = mode_id
            elif 'category' in message:
                app = req.context.get('app')
                if app is None:
                    raise HTTPBadRequest('Invalid app specified for this notification category')
                category = app['categories'].get(message['category'])
                if category is None:
                    # Add an additional DB check here in case our cache hasn't been refreshed yet.
                    # This should cover the case when a user creates a category and immediately sends
                    # a message for it, but shouldn't affect performance in the common case
                    conn = db.engine.raw_connection()
                    cursor = conn.cursor(db.dict_cursor)
                    try:
                        cursor.execute(
                            '''SELECT `notification_category`.`id`, `notification_category`.`name`,
                                `notification_category`.`mode_id`, `mode`.`name` AS mode
                            FROM `notification_category`
                            JOIN `mode` ON `notification_category`.`mode_id` = `mode`.`id`
                            WHERE `application_id` = %s and `notification_category`.`name`= %s''',
                            (app['id'], message['category']))
                        category = cursor.fetchone()
                    except Exception:
                        category = None
                    finally:
                        cursor.close()
                        conn.close()
                    # If we still don't have a category, raise 400
                    if category is None:
                        raise HTTPBadRequest('No category named %s exists for this app' % message['category'])
                message['category_id'] = category['id']
                message['category_mode_id'] = category['mode_id']
                message['category_mode'] = category['mode']
            else:
                raise HTTPBadRequest(
                    'Priority, mode, and category are missing, at least one is required')
            if message['role'] == 'literal_target':
                # target_literal requires that a mode be set and no priority be defined
                if 'mode' not in message:
                    raise HTTPBadRequest('INVALID mode not set for literal_target role')
                if 'priority' in message or 'category' in message:
                    raise HTTPBadRequest('INVALID role literal_target does not support priority or category')
                message['unexpanded'] = True

        # Avoid problems down the line if we have no way of creating the
        # message body, which happens if both body and template are not
        # specified, or if we don't have email_html
        if 'template' in message:
            if not isinstance(message['template'], str):
                raise HTTPBadRequest('template needs to be a string')
        elif 'body' in message:
            if not isinstance(message['body'], str):
                raise HTTPBadRequest('body needs to be a string')
        elif 'email_html' in message:
            if not isinstance(message['email_html'], str):
                raise HTTPBadRequest('email_html needs to be a string')
            # Handle the edge-case where someone is only specifying email_html
            # and not the others. Avoid KeyError's later on in sender
            if message.get('body') is None:
                message['body'] = ''
        else:
            raise HTTPBadRequest(
                'body, template, and email_html are missing, so we cannot construct message.')

        utils.sanitize_unicode_dict(message)

        message['application'] = req.context['app']['name']

<<<<<<< HEAD
=======
        # if external sender is enabled send notification requests there
        if self.external_sender_notification_processing:
            # when ramped at 100% range is [1,1] when 50% range is [1,2] at 10% range is [1,10] and so on
            num_range = int(100 / self.external_notification_processing_ramp_percentage)
            if random.randint(1, num_range) == 1:
                retries = 0
                external_sender_client = client.IrisClient(self.external_sender_address, self.external_sender_version, self.external_sender_app, self.external_sender_key)
                while retries < 3:
                    retries += 1
                    try:
                        r = external_sender_client.post('notification', json=message, verify=self.verify)
                        if r.ok:
                            resp.status = HTTP_200
                            return
                    except Exception as e:
                        logger.exception('failed to send notification to external sender')
                        if retries >= 3:
                            raise HTTPInternalServerError(str(e))
                    else:
                        # don't bother retrying a bad query
                        if r.status_code == 400:
                            break
                logger.error("failed posting notification via external sender: %s", r.text)
                raise HTTPBadRequest(r.text)

>>>>>>> ec14a93e
        # If we're using ZK, try that to get leader
        if self.coordinator:
            sender_addr = None
            with Timeout(self.timeout, False):
                sender_addr = self.coordinator.get_current_leader()
            if sender_addr:
                logger.debug('Relaying message to current leader sender: %s', sender_addr)
            else:
                sender_addr = self.default_sender_addr
                logger.error('Failed getting current sender leader. Falling back to %s', sender_addr)
        else:
            sender_addr = self.default_sender_addr

        s = None

        # First try leader
        try:
            s = socket.create_connection(sender_addr)

        # Then try followers
        except Exception:
            if self.coordinator:
                logger.exception('Failed contacting leader (%s). Resorting to followers.', sender_addr)
                for follower_address in self.coordinator.get_current_followers():
                    try:
                        logger.info('Trying follower %s..', follower_address)
                        s = socket.create_connection(follower_address)
                        break
                    except Exception:
                        logger.exception('Failed reaching follower %s', follower_address)

        # If none of that works, bail
        if not s:
            logger.error('Failed reaching any senders. Bailing.')
            raise HTTPInternalServerError('Failed reaching any senders')

        s.send(msgpack.packb({'endpoint': 'v0/send', 'data': message}))
        sender_resp = utils.msgpack_unpack_msg_from_socket(s)
        s.close()
        if sender_resp == 'OK':
            resp.status = HTTP_200
            resp.body = '[]'
        else:
            logger.warning('OOB message (%s) rejected by sender because %s', message, sender_resp)
            raise HTTPBadRequest('Request rejected by sender', sender_resp)


class Template(object):
    allow_read_no_auth = True

    def on_get(self, req, resp, template_id):
        if template_id.isdigit():
            where = 'WHERE `template`.`id` = %s'
        else:
            where = 'WHERE `template`.`name` = %s AND `template_active`.`template_id` IS NOT NULL'
        query = single_template_query + where

        connection = db.engine.raw_connection()
        cursor = connection.cursor()
        cursor.execute(query, template_id)
        results = cursor.fetchall()

        if results:
            r = results[0]
            t = {
                'id': r[0],
                'name': r[1],
                'active': r[2],
                'creator': r[3],
                'created': r[4]
            }
            content = {}
            for r in results:
                content.setdefault(r[5], {})[r[6]] = {'subject': r[7], 'body': r[8]}
            t['content'] = content
            cursor = connection.cursor(db.dict_cursor)
            cursor.execute(single_template_query_plans, t['name'])
            t['plans'] = cursor.fetchall()
            connection.close()
            payload = ujson.dumps(t)
        else:
            raise HTTPNotFound()
        resp.status = HTTP_200
        resp.body = payload

    def on_post(self, req, resp, template_id):
        template_params = ujson.loads(req.context['body'])
        try:
            active = int(template_params['active'])
        except ValueError:
            raise HTTPBadRequest('Invalid active argument', 'active must be an int')
        except KeyError:
            raise HTTPBadRequest('Missing active argument')
        with db.guarded_session() as session:
            if active:
                session.execute(
                    '''INSERT INTO `template_active` (`name`, `template_id`)
                       VALUES ((SELECT `name` FROM `template` WHERE `id` = :template_id),
                               :template_id)
                       ON DUPLICATE KEY UPDATE `template_id`=:template_id''',
                    {'template_id': template_id})
            else:
                session.execute('DELETE FROM `template_active` WHERE `template_id`=:template_id',
                                {'template_id': template_id})
            session.commit()
            session.close()
        resp.status = HTTP_200
        resp.body = ujson.dumps(active)


class Templates(object):
    allow_read_no_auth = True

    def on_get(self, req, resp):
        query_limit = req.get_param_as_int('limit')
        req.params.pop('limit', None)
        fields = req.get_param_as_list('fields')
        fields = [f for f in fields if f in template_columns] if fields else None
        if not fields:
            fields = template_columns
        req.params.pop('fields', None)

        query = template_query % ', '.join(template_columns[f] for f in fields)

        where = []
        active = req.get_param_as_bool('active')
        req.params.pop('active', None)
        if active is not None:
            if active:
                where.append('`template_active`.`template_id` IS NOT NULL')
            else:
                where.append('`template_active`.`template_id` IS NULL')

        connection = db.engine.raw_connection()
        where += gen_where_filter_clause(connection, template_filters, template_filter_types, req.params)

        if where:
            query = query + ' WHERE ' + ' AND '.join(where)

        if query_limit is not None:
            query += ' ORDER BY `template`.`created` DESC LIMIT %s' % query_limit

        cursor = connection.cursor(db.ss_dict_cursor)
        cursor.execute(query)

        payload = ujson.dumps(cursor)
        connection.close()
        resp.status = HTTP_200
        resp.body = payload

    def on_post(self, req, resp):
        try:
            template_params = ujson.loads(req.context['body'])
            if 'content' not in template_params:
                raise HTTPBadRequest('content argument missing')
            if 'name' not in template_params:
                raise HTTPBadRequest('name argument missing')
            if 'creator' not in template_params:
                raise HTTPBadRequest('creator argument missing')

            if not acl_allowed(req, template_params['creator']):
                raise HTTPUnauthorized('Invalid plan creator for authenticated app/user')

            content = template_params.pop('content')
            contents = []
            template_env = SandboxedEnvironment(autoescape=True)
            for _application, modes in content.items():
                for _mode, _content in modes.items():
                    _content['mode'] = _mode
                    _content['application'] = _application
                    try:
                        template_env.from_string(_content['subject'])
                        template_env.from_string(_content['body'])
                    except jinja2.TemplateSyntaxError as e:
                        logger.exception('Invalid jinja syntax')
                        raise HTTPBadRequest('Invalid jinja template', str(e))
                    contents.append(_content)
        except (HTTPBadRequest, HTTPUnauthorized):
            raise
        except Exception:
            logger.exception('SERVER ERROR')
            raise

        with db.guarded_session() as session:
            template_id = session.execute(
                '''INSERT INTO `template` (`name`, `created`, `user_id`)
                   VALUES (
                       :name,
                       now(),
                       (SELECT `id` FROM `target`
                        WHERE `name` = :creator
                            AND `type_id` = (SELECT `id` FROM `target_type` WHERE `name` = 'user'))
                   )''',
                template_params).lastrowid

            for _content in contents:
                _content.update({'template_id': template_id})
                session.execute(
                    '''INSERT INTO `template_content` (
                           `template_id`, `subject`, `body`, `application_id`, `mode_id`)
                       VALUES (
                           :template_id, :subject, :body,
                           (SELECT `id` FROM `application` WHERE `name` = :application),
                           (SELECT `id` FROM `mode` WHERE `name` = :mode)
                       )''',
                    _content)

            session.execute('''INSERT INTO `template_active` (`name`, `template_id`)
                               VALUES (:name, :template_id)
                               ON DUPLICATE KEY UPDATE `template_id`=:template_id''',
                            {'name': template_params['name'], 'template_id': template_id})
            session.commit()
            session.close()

        resp.status = HTTP_201
        resp.set_header('Location', '/templates/%s' % template_id)
        resp.body = ujson.dumps(template_id)


class UserModes(object):
    allow_read_no_auth = False
    enforce_user = True

    def on_get(self, req, resp, username):
        '''
        Get priority:mode mappings for a given user. If no application is
        passed via query params, returns a user's global priority:mode
        mapping. Otherwise, return the per-application priority mapping
        that corresponds to the specified application. Any undefined mapping
        has "default" specified as mode, otherwise the mode's name is specified.

        This action is only available if the request's username matches the
        username passed in the URL. Admins and apps that can authenticate as
        users are also allowed to access this data.

        **Example request**:

        .. sourcecode:: http

           GET /v0/users/modes/jdoe?application=foo HTTP/1.1
           Content-Type: application/json

        **Example response**:

        .. sourcecode:: http

           HTTP/1.1 200 OK
           Content-Type: application/json

           {
               "high": "default",
               "low": "email",
               "medium": "slack",
               "urgent": "default",
           }
        '''
        with db.guarded_session() as session:
            results = session.execute('SELECT `name` FROM `priority`')
            modes = {name: 'default' for (name, ) in results}

            app = req.get_param('application')
            if app is None:
                result = session.execute(get_user_modes_query, {'username': username})
            else:
                result = session.execute(
                    get_target_application_modes_query, {'username': username, 'app': app})
            modes.update(list(result))
            session.close()
        resp.status = HTTP_200
        resp.body = ujson.dumps(modes)

    # TODO (dewang): change to PUT for consistency with oncall
    def on_post(self, req, resp, username):
        '''
        Update priority:mode mappings for a given user. To update global
        priority mappings, specify the priority and new value in the base
        level of the post body. For per application settings, define new
        values in a dict mapping to the app's name under the "per_app_modes"
        key. To delete settings, specify "default" as the mode mapping.
        Any priority/app not specified in the request is unchanged.

        This API responds with the new value of the global priority:mode
        mapping after the request has been made.

        This action is available only to the user matching the username in
        the URL, to admins, and to apps that can authenticate as users.

        **Example request**:

        .. sourcecode:: http

           POST /v0/notifications HTTP/1.1
           Content-Type: application/json

            {
                "urgent": "default",
                "high": "slack",
                "medium": "slack",
                "low": "default",
                "per_app_modes": {
                    "foo-app": {
                        "urgent": "default",
                        "high": "default",
                        "medium": "default",
                        "low": "email"
                    },
                    "bar-app": {
                        "urgent": "default",
                        "high": "default",
                        "medium": "default",
                        "low": "default"
                    }
                }
            }

        **Example response**:

        .. sourcecode:: http

           HTTP/1.1 200 OK
           Content-Type: application/json

           {
                "urgent": "default",
                "high": "slack",
                "medium": "slack",
                "low": "default",
            }

        '''
        mode_params = ujson.loads(req.context['body'])
        with db.guarded_session() as session:
            results = session.execute('SELECT `name` FROM `priority`')
            modes = {name: 'default' for (name, ) in results}

            app = mode_params.pop('application', None)
            multiple_apps = mode_params.pop('per_app_modes', None)

            # Configure priority -> mode for a single application
            if app is not None:
                for p, m in mode_params.items():
                    if m != 'default':
                        session.execute(insert_target_application_modes_query,
                                        {'name': username, 'priority': p, 'mode': m, 'app': app})
                    else:
                        session.execute(delete_target_application_modes_query,
                                        {'name': username, 'priority': p, 'app': app})
                result = session.execute(get_target_application_modes_query,
                                         {'username': username, 'app': app})

            # Configure priority -> mode for multiple applications in one call (avoid MySQL deadlocks)
            elif multiple_apps is not None:
                for app, app_modes in multiple_apps.items():
                    for p, m in app_modes.items():
                        if m != 'default':
                            session.execute(insert_target_application_modes_query,
                                            {'name': username, 'priority': p, 'mode': m, 'app': app})
                        else:
                            session.execute(delete_target_application_modes_query,
                                            {'name': username, 'priority': p, 'app': app})

                # Also configure global defaults in the same call if they're specified
                for p in mode_params.keys() & modes.keys():
                    m = mode_params[p]
                    if m != 'default':
                        session.execute(insert_user_modes_query,
                                        {'name': username, 'priority': p, 'mode': m})
                    else:
                        session.execute(delete_user_modes_query, {'name': username, 'priority': p})
                result = session.execute(get_user_modes_query, {'username': username})

            # Configure user's global priority -> mode which covers all
            # applications that don't have defaults set
            else:
                for p, m in mode_params.items():
                    if m != 'default':
                        session.execute(insert_user_modes_query,
                                        {'name': username, 'priority': p, 'mode': m})
                    else:
                        session.execute(delete_user_modes_query, {'name': username, 'priority': p})
                result = session.execute(get_user_modes_query, {'username': username})
            session.commit()
            modes.update(list(result))
            session.close()

        resp.status = HTTP_200
        resp.body = ujson.dumps(modes)


class TargetRoles(object):
    allow_read_no_auth = True

    def on_get(self, req, resp):
        '''
        Target role fetch endpoint.

        **Example request**:

        .. sourcecode:: http

           GET /v0/target_roles HTTP/1.1

        **Example response**:

        .. sourcecode:: http

           HTTP/1.1 200 OK
           Content-Type: application/json

           [
               {
                   "name": "user",
                   "type": "user"
               },
               {
                   "name": "oncall",
                   "type": "team"
               }
           ]
        '''
        with db.guarded_session() as session:
            sql = '''SELECT `target_role`.`name` AS `name`, `target_type`.`name` AS `type`
                     FROM `target_role`
                     JOIN `target_type` on `target_role`.`type_id` = `target_type`.`id`'''
            results = session.execute(sql)
            payload = ujson.dumps([{'name': row[0], 'type': row[1]} for row in results])
            session.close()

        resp.status = HTTP_200
        resp.body = payload


class Targets(object):
    allow_read_no_auth = False

    def on_get(self, req, resp):
        sql = 'SELECT DISTINCT `name` FROM `target`'
        if 'startswith' in req.params:
            req.params['startswith'] = req.params['startswith'] + '%'
            sql += ' WHERE `name` like :startswith'

        with db.guarded_session() as session:
            results = session.execute(sql, req.params)
            payload = ujson.dumps([row for (row,) in results])
            session.close()

        resp.status = HTTP_200
        resp.body = payload


class Target(object):
    allow_read_no_auth = False

    def on_get(self, req, resp, target_type):
        if target_type not in cache.target_types:
            raise HTTPBadRequest('Target type %s not found' % target_type)

        filters_sql = []
        req.params['type_id'] = cache.target_types[target_type]
        filters_sql.append('`type_id` = :type_id')

        if 'startswith' in req.params:
            req.params['startswith'] = req.params['startswith'] + '%'
            filters_sql.append('`name` like :startswith')

        if 'name' in req.params:
            filters_sql.append('`name` = :name')

        if 'name__in' in req.params:
            req.params['name__in'] = req.get_param_as_list('name__in')
            filters_sql.append('`name` IN :name__in')

        active = req.get_param_as_bool('active')
        if active is not None:
            req.params['active'] = active
            filters_sql.append('`active` = :active')

        sql = 'SELECT `name` FROM `target`'
        if filters_sql:
            sql += ' WHERE %s' % ' AND '.join(filters_sql)

        with db.guarded_session() as session:
            results = session.execute(sql, req.params)
            payload = ujson.dumps([row for (row,) in results])
            session.close()

        resp.status = HTTP_200
        resp.body = payload


class Application(object):
    allow_read_no_auth = True

    def on_get(self, req, resp, app_name):
        connection = db.engine.raw_connection()
        cursor = connection.cursor(db.dict_cursor)
        app_query = get_applications_query + " AND `application`.`name` = %s"
        cursor.execute(app_query, app_name)
        app = cursor.fetchone()
        if not app:
            cursor.close()
            connection.close()
            raise HTTPBadRequest('Application %s not found' % app_name)

        cursor.execute(get_vars_query, app['id'])
        app['variables'] = []
        app['required_variables'] = []
        app['title_variable'] = None
        for row in cursor:
            app['variables'].append(row['name'])
            if row['required']:
                app['required_variables'].append(row['name'])
            if row['title_variable']:
                app['title_variable'] = row['name']

        cursor.execute(get_default_application_modes_query, app_name)
        app['default_modes'] = {row['priority']: row['mode'] for row in cursor}

        cursor.execute(get_supported_application_modes_query, app['id'])
        app['supported_modes'] = [row['name'] for row in cursor]

        cursor.execute(get_application_owners_query, app['id'])
        app['owners'] = [row['name'] for row in cursor]

        cursor.execute(get_application_custom_sender_addresses, app['id'])
        app['custom_sender_addresses'] = {row['mode_name']: row['address'] for row in cursor}

        cursor.execute(get_application_categories, app['id'])
        app['categories'] = [row for row in cursor]

        cursor.close()
        connection.close()

        del app['id']
        payload = app
        resp.status = HTTP_200
        resp.body = ujson.dumps(payload)

    def on_put(self, req, resp, app_name):
        try:
            data = ujson.loads(req.context['body'])
        except ValueError:
            raise HTTPBadRequest('Invalid json in post body')

        with db.guarded_session() as session:
            app = session.execute(get_applications_query + ' AND `application`.`name` = :app_name',
                                  {'app_name': app_name}).fetchone()
            if not app:
                raise HTTPBadRequest('Application %s not found' % app_name)

            # Only admins and application owners can change app settings
            is_owner = bool(session.execute(check_application_ownership_query,
                                            {'application_id': app['id'],
                                             'username': req.context['username']}).scalar())
            if not is_owner and not req.context['is_admin']:
                raise HTTPUnauthorized(
                    'Only admins and app owners can change this app\'s settings.')

            try:
                ujson.loads(data['sample_context'])
            except (KeyError, ValueError):
                raise HTTPBadRequest('sample_context must be valid json')

            if 'context_template' not in data:
                raise HTTPBadRequest('context_template must be specified')

            if 'summary_template' not in data:
                raise HTTPBadRequest('summary_template must be specified')

            if 'mobile_template' not in data:
                raise HTTPBadRequest('mobile_template must be specified')

            new_variables = data.get('variables')
            if not isinstance(new_variables, list):
                raise HTTPBadRequest('variables must be specified and be a list')
            new_variables = set(new_variables)

            existing_variables = {
                row[0] for row in session.execute(
                    'SELECT `name` FROM `template_variable` WHERE `application_id` = :application_id',
                    {'application_id': app['id']})
            }

            title_variable = data.get('title_variable')
            # if no variables are set then title variable will be null
            if not new_variables:
                title_variable = None
            elif title_variable and title_variable not in new_variables:
                raise HTTPBadRequest('title variable is invalid')

            kill_variables = existing_variables - new_variables

            # insert new variables and update the value of title_variable for existing variables
            for variable in new_variables - existing_variables:
                session.execute('''INSERT INTO `template_variable` (`application_id`, `name`)
                                    VALUES (:application_id, :variable)''',
                                {'application_id': app['id'], 'variable': variable})

            if kill_variables:
                session.execute('''DELETE FROM `template_variable`
                                WHERE `application_id` = :application_id AND `name` IN :variables''',
                                {'application_id': app['id'], 'variables': tuple(kill_variables)})

            # update value of title variable for application
            if title_variable:
                session.execute('''UPDATE `template_variable`
                                SET `title_variable` = IF(`name` = :title_val, 1, 0)
                                WHERE `application_id`= :application_id''',
                                {'application_id': app['id'], 'title_val': title_variable})
            else:
                session.execute('''UPDATE `template_variable`
                                SET `title_variable` = 0
                                WHERE `application_id`= :application_id''',
                                {'application_id': app['id']})

            # Only owners can (optionally) change owners
            new_owners = data.get('owners')
            if new_owners is not None:
                if not isinstance(new_owners, list):
                    raise HTTPBadRequest('To change owners, you must pass a list of strings')

                new_owners = set(new_owners)

                # Make it impossible for the current user to remove themselves as
                # an owner, unless they're an admin
                if is_owner and not req.context['is_admin']:
                    new_owners.add(req.context['username'])

                existing_owners = {
                    row[0] for row in session.execute(
                        '''SELECT `target`.`name`
                           FROM `target`
                           JOIN `application_owner` ON `target`.`id` = `application_owner`.`user_id`
                           WHERE `application_owner`.`application_id` = :application_id''',
                        {'application_id': app['id']})
                }
                kill_owners = existing_owners - new_owners
                add_owners = new_owners - existing_owners

                for owner in add_owners:
                    try:
                        session.execute(
                            '''INSERT INTO `application_owner` (`application_id`, `user_id`)
                               VALUES (:application_id,
                                       (SELECT `user`.`target_id` FROM `user`
                                        JOIN `target` on `target`.`id` = `user`.`target_id`
                                        WHERE `target`.`name` = :owner))''',
                            {'application_id': app['id'], 'owner': owner})
                    except IntegrityError:
                        logger.exception(
                            'Integrity error whilst adding user %s as an owner to app %s',
                            owner, app_name)

                if kill_owners:
                    session.execute(
                        '''DELETE FROM `application_owner`
                           WHERE `application_id` = :application_id
                           AND `user_id` IN (SELECT `user`.`target_id` FROM `user`
                                             JOIN `target` on `target`.`id` = `user`.`target_id`
                                             WHERE `target`.`name` IN :owners)''',
                        {'application_id': app['id'], 'owners': tuple(kill_owners)})

                if kill_owners or add_owners:
                    logger.info('User %s has changed owners for app %s to: %s',
                                req.context['username'], app_name, ', '.join(new_owners))

            # change the sender address for the application
            new_addresses = data.get('custom_sender_addresses')
            if new_addresses:
                # currently self service custom addresses are only implemented for the iris_smtp vendor but this can easily be extended
                supported_custom_address_modes = ['email']
                kill_address_modes = []

                if not isinstance(new_addresses, dict):
                    raise HTTPBadRequest('To change custom addresses, you must pass a dictionary of mode: address pairings')
                for mode in new_addresses:
                    if mode not in supported_custom_address_modes:
                        raise HTTPBadRequest('%s does not support custom sender addresses', mode)

                for mode in supported_custom_address_modes:
                    # if mode key exists and value is none add to kill_list, ignore if key is undefined
                    if new_addresses.get(mode, 'undefined') is None:
                        kill_address_modes.append(mode)

                for mode, custom_address in new_addresses.items():
                    if custom_address is not None:
                        session.execute('''INSERT INTO `application_custom_sender_address`
                                        VALUES (:app_id, (SELECT `mode`.`id` FROM `mode`
                                        WHERE `mode`.`name` = :mode), :custom_address)
                                        ON DUPLICATE KEY UPDATE `sender_address` = :custom_address''',
                                        {'app_id': app['id'], 'mode': mode, 'custom_address': custom_address})

                for mode in kill_address_modes:
                    session.execute('''DELETE FROM `application_custom_sender_address`
                                        WHERE `application_id` = :app_id AND
                                        `mode_id` = (SELECT `mode`.`id` FROM `mode` WHERE `mode`.`name` = :mode)''',
                                    {'app_id': app['id'], 'mode': mode})

            # Only admins can (optionally) change supported modes
            new_modes = data.get('supported_modes')
            if req.context['is_admin'] and new_modes is not None:
                if not isinstance(new_modes, list):
                    raise HTTPBadRequest('To change modes, you must pass a list of strings')

                new_modes = set(new_modes)
                result = session.execute(
                    '''SELECT `mode`.`name`
                       FROM `mode`
                       JOIN `application_mode` ON `application_mode`.`mode_id` = `mode`.`id`
                       WHERE `application_mode`.`application_id` = :application_id''',
                    {'application_id': app['id']})
                existing_modes = {row[0] for row in result}
                kill_modes = existing_modes - new_modes
                add_modes = new_modes - existing_modes

                for mode in add_modes:
                    try:
                        session.execute(
                            '''INSERT INTO `application_mode` (`application_id`, `mode_id`)
                               VALUES (:application_id,
                                       (SELECT `mode`.`id` FROM `mode`
                                        WHERE `mode`.`name` = :mode))''',
                            {'application_id': app['id'], 'mode': mode})
                    except IntegrityError:
                        logger.exception(
                            'Integrity error whilst adding  %s as an mode to app %s',
                            mode, app_name)

                if kill_modes:
                    delete_args = {
                        'application_id': app['id'],
                        'modes': tuple(kill_modes)
                    }
                    session.execute(
                        '''DELETE FROM `application_mode`
                           WHERE `application_id` = :application_id
                           AND `mode_id` IN (SELECT `mode`.`id` FROM `mode`
                                             WHERE `mode`.`name` IN :modes)''',
                        delete_args)
                    session.execute(
                        '''DELETE FROM `default_application_mode`
                           WHERE `application_id` = :application_id
                           AND `mode_id` IN (SELECT `mode`.`id` FROM `mode`
                                             WHERE `mode`.`name` IN :modes)''',
                        delete_args)
                session.commit()

                if kill_modes or add_modes:
                    logger.info('User %s has changed supported_modes for app %s to: %s',
                                req.context['username'], app_name, ', '.join(new_modes))

            # Also support changing the default modes per priority per app,
            # adhering to ones that are allowed for said app.
            default_modes = data.get('default_modes')
            if isinstance(default_modes, dict):
                existing_priorities = {row[0] for row in session.execute(
                    '''SELECT `priority`.`name`
                       FROM `default_application_mode`
                       JOIN `priority` on `priority`.`id` = `default_application_mode`.`priority_id`
                       WHERE `default_application_mode`.`application_id` = :application_id''',
                    {'application_id': app['id']})}
                kill_priorities = existing_priorities - default_modes.keys()
                for priority, mode in default_modes.items():
                    # If we disabled this mode for this app in the code block
                    # above, avoid the expected integrity error here by bailing
                    # early
                    if new_modes is not None and mode not in new_modes:
                        logger.warning(('Not setting default priority %s to mode %s for app %s as this mode was disabled as part of this app update'), priority, mode, app_name)
                        continue

                    try:
                        session.execute(
                            '''INSERT INTO `default_application_mode` (
                                   `application_id`, `priority_id`, `mode_id`
                               ) VALUES (
                                   :application_id,
                                   (SELECT `id` FROM `priority` WHERE `name` = :priority),
                                   (SELECT `id` FROM `mode`
                                    JOIN `application_mode` ON `application_mode`.`application_id` = :application_id
                                        AND `application_mode`.`mode_id` = `mode`.`id`
                                    WHERE `mode`.`name` = :mode)
                               )
                               ON DUPLICATE KEY UPDATE `mode_id` = (
                                   SELECT `id` FROM `mode`
                                   JOIN `application_mode` ON `application_mode`.`application_id` = :application_id
                                       AND `application_mode`.`mode_id` = `mode`.`id`
                                   WHERE `mode`.`name` = :mode)''',
                            {'application_id': app['id'], 'priority': priority, 'mode': mode})
                        session.commit()
                    except IntegrityError:
                        logger.exception(('Integrity error whilst setting default priority %s '
                                          'to mod %s for app %s'),
                                         priority, mode, app_name)

                if kill_priorities:
                    session.execute(
                        '''DELETE FROM `default_application_mode`
                           WHERE `application_id` = :application_id
                               AND `priority_id` IN (
                                   SELECT `id` FROM `priority`  WHERE `name` in :priorities
                               )''',
                        {'application_id': app['id'], 'priorities': tuple(kill_priorities)})

            data['application_id'] = app['id']
            session.execute(
                '''UPDATE `application`
                   SET `context_template` = :context_template,
                       `summary_template` = :summary_template,
                       `mobile_template` = :mobile_template,
                       `sample_context` = :sample_context
                   WHERE `id` = :application_id LIMIT 1''',
                data)
            session.commit()
            session.close()

            resp.body = '[]'

    def on_delete(self, req, resp, app_name):
        if not req.context['username']:
            raise HTTPUnauthorized('You must be a logged in user to delete this app')
        with db.guarded_session() as session:
            if not req.context['is_admin']:
                has_permission = session.execute(
                    '''SELECT 1
                       FROM `application_owner`
                       JOIN `target` on `target`.`id` = `application_owner`.`user_id`
                       JOIN `application` on `application`.`id` = `application_owner`.`application_id`
                       WHERE `target`.`name` = :username
                       AND `application`.`name` = :app_name''',
                    {'app_name': app_name, 'username': req.context['username']}).scalar()
                if not has_permission:
                    raise HTTPForbidden('You don\'t have permissions to delete this app.')

        affected = False
        with db.guarded_session() as session:
            try:
                affected = session.execute('DELETE FROM `application` WHERE `name` = :app_name',
                                           {'app_name': app_name}).rowcount
                session.commit()
                session.close()
            except IntegrityError:
                raise HTTPBadRequest('Cannot remove app. It has likely already in use.')
        if not affected:
            raise HTTPBadRequest('No rows changed; app name probably already deleted')
        resp.body = '[]'


class ApplicationQuota(object):
    allow_read_no_auth = True

    def on_get(self, req, resp, app_name):
        connection = db.engine.raw_connection()
        cursor = connection.cursor(db.dict_cursor)
        quota_query = get_application_quotas_query + ' WHERE `application`.`name` = %s'
        cursor.execute(quota_query, app_name)
        quota = cursor.fetchone()
        cursor.close()
        connection.close()
        if quota:
            resp.body = ujson.dumps(quota)
        else:
            resp.body = '{}'

    def on_post(self, req, resp, app_name):

        try:
            data = ujson.loads(req.context['body'])
        except ValueError:
            raise HTTPBadRequest('Invalid json in post body')

        if data.keys() != required_quota_keys:
            raise HTTPBadRequest('Missing required keys in post body')

        try:
            for key in quota_int_keys:
                if int(data[key]) < 1:
                    raise HTTPBadRequest('All int keys must be over 0')
        except ValueError:
            raise HTTPBadRequest('Some int keys are not integers')

        if data['hard_quota_threshold'] <= data['soft_quota_threshold']:
            raise HTTPBadRequest('Hard threshold must be bigger than soft threshold')

        with db.guarded_session() as session:
            application_id = session.execute(
                'SELECT `id` FROM `application` WHERE `name` = :app_name',
                {'app_name': app_name}).scalar()

            if not application_id:
                raise HTTPBadRequest('No ID found for that application')

            # Only admins and application owners can change quota settings
            if not req.context['is_admin']:
                has_ownership = session.execute(
                    check_application_ownership_query,
                    {'application_id': application_id, 'username': req.context['username']}
                ).scalar()
                if not has_ownership:
                    raise HTTPUnauthorized(
                        'You don\'t have permissions to update this app\'s quota.')

            is_active = session.execute(
                'SELECT 1 FROM `plan_active` WHERE `name` = :plan_name', data).scalar()
            if not is_active:
                raise HTTPBadRequest('No active ID found for that plan')

            target_id = session.execute(
                'SELECT `id` FROM `target` WHERE `name` = :target_name', data).scalar()
            if not target_id:
                raise HTTPBadRequest('No ID found for that target')

            data['application_id'] = application_id
            data['target_id'] = target_id

            session.execute(insert_application_quota_query, data)
            session.commit()
            session.close()

        resp.status = HTTP_201
        resp.body = '[]'

    def on_delete(self, req, resp, app_name):
        with db.guarded_session() as session:
            application_id = session.execute(
                'SELECT `id` FROM `application` WHERE `name` = :app_name',
                {'app_name': app_name}).scalar()

            if not application_id:
                raise HTTPBadRequest('No ID found for that application')

            if not req.context['is_admin']:
                if not session.execute(check_application_ownership_query,
                                       {'application_id': application_id,
                                        'username': req.context['username']}).scalar():
                    raise HTTPUnauthorized(
                        'You don\'t have permissions to update this app\'s quota.')

            session.execute(
                'DELETE FROM `application_quota` WHERE `application_id` = :application_id',
                {'application_id': application_id})
            session.commit()
            session.close()
        resp.status = HTTP_204


class ApplicationKey(object):
    allow_read_no_auth = False

    def on_get(self, req, resp, app_name):
        if not req.context['username']:
            raise HTTPUnauthorized('You must be a logged in user to view this app\'s key')

        with db.guarded_session() as session:
            if not req.context['is_admin']:
                has_permission = session.execute(
                    '''SELECT 1
                       FROM `application_owner`
                       JOIN `target` on `target`.`id` = `application_owner`.`user_id`
                       JOIN `application` on `application`.`id` = `application_owner`.`application_id`
                       WHERE `target`.`name` = :username
                       AND `application`.`name` = :app_name''',
                    {'app_name': app_name, 'username': req.context['username']}).scalar()
                if not has_permission:
                    raise HTTPForbidden('You don\'t have permissions to view this app\'s key.')

            key = session.execute(
                'SELECT `key` FROM `application` WHERE `name` = :app_name LIMIT 1',
                {'app_name': app_name}).scalar()

            if not key:
                raise HTTPBadRequest('Key for this application not found')

            session.close()

        resp.body = ujson.dumps({'key': key})


def generate_key():
    return hashlib.sha256(os.urandom(32)).hexdigest()


class ApplicationSecondaryKey(object):
    allow_read_no_auth = False

    def on_get(self, req, resp, app_name):
        if not req.context['username']:
            raise HTTPUnauthorized('You must be a logged in user to view this app\'s key')

        with db.guarded_session() as session:
            if not req.context['is_admin']:
                has_permission = session.execute(
                    '''SELECT 1
                       FROM `application_owner`
                       JOIN `target` on `target`.`id` = `application_owner`.`user_id`
                       JOIN `application` on `application`.`id` = `application_owner`.`application_id`
                       WHERE `target`.`name` = :username
                       AND `application`.`name` = :app_name''',
                    {'app_name': app_name, 'username': req.context['username']}).scalar()
                if not has_permission:
                    raise HTTPForbidden('You don\'t have permissions to view this app\'s key.')

            key = session.execute(
                'SELECT `secondary_key` FROM `application` WHERE `name` = :app_name LIMIT 1',
                {'app_name': app_name}).scalar()
            session.close()

        resp.body = ujson.dumps({'key': key})

    def on_post(self, req, resp, app_name):
        # Only admins and application owners can generate a secondary key
        if not req.context['username']:
            raise HTTPUnauthorized('You must be a logged in user to app')

        with db.guarded_session() as session:
            if not req.context['is_admin']:
                has_permission = session.execute(
                    '''SELECT 1
                       FROM `application_owner`
                       JOIN `target` on `target`.`id` = `application_owner`.`user_id`
                       JOIN `application` on `application`.`id` = `application_owner`.`application_id`
                       WHERE `target`.`name` = :username
                       AND `application`.`name` = :app_name''',
                    {'app_name': app_name, 'username': req.context['username']}).scalar()
                if not has_permission:
                    raise HTTPForbidden('You don\'t have permissions to re-key this app.')

        data = {
            'app_name': app_name,
            'new_key': generate_key()
        }

        with db.guarded_session() as session:
            affected = session.execute(
                'UPDATE `application` SET `secondary_key` = :new_key WHERE `name` = :app_name AND `secondary_key` IS NULL',
                data).rowcount
            session.commit()
            session.close()

        if not affected:
            raise HTTPBadRequest('Secondary key already exists, or app name incorrect')

        resp.body = '[]'


class ApplicationReKey(object):
    allow_read_no_auth = False

    def on_post(self, req, resp, app_name):
        # Only admins and application owners can re-key
        if not req.context['username']:
            raise HTTPUnauthorized('You must be a logged in user to re-key this app')

        with db.guarded_session() as session:
            if not req.context['is_admin']:
                has_permission = session.execute(
                    '''SELECT 1
                       FROM `application_owner`
                       JOIN `target` on `target`.`id` = `application_owner`.`user_id`
                       JOIN `application` on `application`.`id` = `application_owner`.`application_id`
                       WHERE `target`.`name` = :username
                       AND `application`.`name` = :app_name''',
                    {'app_name': app_name, 'username': req.context['username']}).scalar()
                if not has_permission:
                    raise HTTPForbidden('You don\'t have permissions to re-key this app.')

        data = {
            'app_name': app_name,
            'new_key': generate_key()
        }

        affected = False
        with db.guarded_session() as session:
            # Promote secondary key to primary
            affected = session.execute(
                '''UPDATE `application` SET `key` = `secondary_key`, `secondary_key` = NULL
                   WHERE `name` = :app_name AND `secondary_key` IS NOT NULL''',
                data).rowcount
            session.commit()
            session.close()

        if not affected:
            raise HTTPBadRequest('Re-key failed; secondary key does not exist or invalid app name')

        logger.info('Admin user %s has re-key\'d app %s', req.context['username'], app_name)
        resp.body = '[]'


class ApplicationEmailIncidents(object):
    allow_read_no_auth = False

    def on_get(self, req, resp, app_name):
        '''
        Get email addresses which will create incidents on behalf of this application

        **Example request**:

        .. sourcecode:: http

           GET /v0/applications/{app_name}/incident_emails HTTP/1.1

        **Example response**:

        .. sourcecode:: http

           HTTP/1.1 200 OK
           Content-Type: application/json

           {
             "incident@fakeemail.cde": "page_oncall_plan",
             "audit@fakeemail.abc": "audit_plan"
           }
        '''
        connection = db.engine.raw_connection()
        cursor = connection.cursor()
        cursor.execute('''SELECT `incident_emails`.`email`, `incident_emails`.`plan_name`
                          FROM `incident_emails`
                          JOIN `application` on `application`.`id` = `incident_emails`.`application_id`
                          WHERE `application`.`name` = %s''', app_name)

        payload = dict(cursor)
        cursor.close()
        connection.close()
        resp.body = ujson.dumps(payload)

    def on_put(self, req, resp, app_name):
        if not req.context['username']:
            raise HTTPUnauthorized(('You must be a logged in user to change this '
                                    'application\'s email incident settings'))
        try:
            email_to_plans = ujson.loads(req.context['body'])
        except ValueError:
            raise HTTPBadRequest('Invalid json in post body')

        with db.guarded_session() as session:
            if not req.context['is_admin']:
                has_permission = session.execute(
                    '''SELECT 1
                       FROM `application_owner`
                       JOIN `target` on `target`.`id` = `application_owner`.`user_id`
                       JOIN `application` on `application`.`id` = `application_owner`.`application_id`
                       WHERE `target`.`name` = :username
                       AND `application`.`name` = :app_name''',
                    {'app_name': app_name, 'username': req.context['username']}).scalar()
                if not has_permission:
                    raise HTTPForbidden(('You don\'t have permissions to change this '
                                         'application\'s email incident settings.'))

            if email_to_plans:
                email_addresses = tuple(email_to_plans.keys())

                # If we're trying to configure email addresses which are members contacts, block this
                check_users_emails = session.execute(
                    '''SELECT `target_contact`.`destination`
                       FROM `target_contact`
                       WHERE `target_contact`.`destination` IN :email_addresses''',
                    {'email_addresses': email_addresses}).fetchall()
                if check_users_emails:
                    user_emails_list = ', '.join(row[0] for row in check_users_emails)
                    raise HTTPBadRequest(('These email addresses are also user\'s email '
                                          'addresses which is not allowed: %s') % user_emails_list)

                # If we're trying to configure email addresses currently in use
                # by other apps, block this
                check_other_apps_emails = session.execute(
                    '''SELECT `incident_emails`.`email`
                       FROM `incident_emails`
                       WHERE `incident_emails`.`application_id` != (
                               SELECT `id` FROM `application` WHERE `name` = :app_name
                           )
                           AND `incident_emails`.`email` in :email_addresses''',
                    {'app_name': app_name, 'email_addresses': email_addresses}).fetchall()
                if check_other_apps_emails:
                    other_apps_email_list = ', '.join(row[0] for row in check_other_apps_emails)
                    raise HTTPBadRequest(('These email addresses are already in use by another '
                                          'app: %s') % other_apps_email_list)

                # Delete all email -> plan configurations which are not present in this, for this app
                session.execute(
                    '''DELETE FROM `incident_emails`
                       WHERE `incident_emails`.`application_id` = (
                           SELECT `id` FROM `application` WHERE `name` = :app_name
                       )
                       AND `incident_emails`.`email` NOT IN :email_addresses''',
                    {'app_name': app_name, 'email_addresses': email_addresses})

                # Configure new/existing ones
                for email_address, plan_name in email_to_plans.items():
                    # If this plan does not have steps that support this app, block this
                    app_template_count = session.execute('''
                        SELECT EXISTS (
                            SELECT 1 FROM
                            `plan_notification`
                            JOIN `template` ON `template`.`name` = `plan_notification`.`template`
                            JOIN `template_content` ON `template_content`.`template_id` = `template`.`id`
                            WHERE `plan_notification`.`plan_id` = (
                                    SELECT `plan_id` FROM `plan_active` WHERE `name` = :plan_name
                                )
                                AND `template_content`.`application_id` = (
                                    SELECT `id` FROM `application` WHERE `name` = :app_name
                                )
                        )
                    ''', {'app_name': app_name, 'plan_name': plan_name}).scalar()
                    if not app_template_count:
                        raise HTTPBadRequest(
                            ('Failed adding %s -> %s combination. This plan does not have any '
                             'templates which support this app.') % (email_address, plan_name))

                    try:
                        session.execute(
                            '''INSERT INTO `incident_emails` (`application_id`, `email`, `plan_name`)
                               VALUES (
                                   (SELECT `id` FROM `application` WHERE `name` = :app_name),
                                   :email_address,
                                   :plan_name
                               )
                               ON DUPLICATE KEY UPDATE `plan_name` = :plan_name ''',
                            {
                                'app_name': app_name,
                                'email_address': email_address,
                                'plan_name': plan_name
                            })
                    except IntegrityError:
                        # FIXME: test this
                        raise HTTPBadRequest(('Failed adding %s -> %s combination. Is your '
                                              'plan name correct?') % (email_address, plan_name))
            else:
                # if not email_to_plans
                session.execute(
                    '''DELETE FROM `incident_emails`
                       WHERE `application_id` = (
                           SELECT `id` FROM `application` WHERE `name` = :app_name
                       )''',
                    {'app_name': app_name})
            session.commit()
            session.close()
        resp.body = '[]'
        resp.status = HTTP_200


class ApplicationRename(object):
    allow_read_no_auth = False

    def on_put(self, req, resp, app_name):
        if not req.context['username']:
            raise HTTPUnauthorized('You must be a logged in user to rename this app')
        with db.guarded_session() as session:
            if not req.context['is_admin']:
                has_permission = session.execute(
                    '''SELECT 1
                       FROM `application_owner`
                       JOIN `target` on `target`.`id` = `application_owner`.`user_id`
                       JOIN `application` on `application`.`id` = `application_owner`.`application_id`
                       WHERE `target`.`name` = :username
                       AND `application`.`name` = :app_name''',
                    {'app_name': app_name, 'username': req.context['username']}).scalar()
                if not has_permission:
                    raise HTTPForbidden('You don\'t have permissions to rename this app.')

        try:
            data = ujson.loads(req.context['body'])
        except ValueError:
            raise HTTPBadRequest('Invalid json in post body')

        new_name = data.get('new_name', '').strip()

        if new_name == '':
            raise HTTPBadRequest('Missing new_name from post body')

        if new_name == app_name:
            raise HTTPBadRequest('New and old app name are identical')

        data = {
            'new_name': new_name,
            'old_name': app_name
        }

        affected = False
        with db.guarded_session() as session:
            try:
                affected = session.execute(
                    'UPDATE `application` SET `name` = :new_name WHERE `name` = :old_name',
                    data).rowcount
                session.commit()
            except IntegrityError:
                raise HTTPBadRequest('Destination app name likely already exists')
            finally:
                session.close()

        if not affected:
            raise HTTPBadRequest('No rows changed; old app name incorrect')

        resp.body = '[]'


class ApplicationPlans(object):
    allow_read_no_auth = True

    def on_get(self, req, resp, app_name):
        '''
        Search endpoint for active plans that support a given app.
        A plan supports an app if one of its steps uses a template
        that defines content for that application.

        **Example request**:

        .. sourcecode:: http

           GET /v0/applications/app-foo/plans?name__contains=bar& HTTP/1.1

        **Example response**:

        .. sourcecode:: http

           HTTP/1.1 200 OK
           Content-Type: application/json

           [
               {
                   "description": "This is plan bar",
                   "threshold_count": 10,
                   "creator": "user1",
                   "created": 1478154275,
                   "aggregation_reset": 300,
                   "aggregation_window": 300,
                   "threshold_window": 900,
                   "tracking_type": null,
                   "tracking_template": null,
                   "tracking_key": null,
                   "active": 1,
                   "id": 123456,
                   "name": "bar-sla0"
               }
           ]
        '''
        fields = req.get_param_as_list('fields')
        fields = [f for f in fields if f in plan_columns] if fields else None
        req.params.pop('fields', None)
        if not fields:
            fields = list(plan_columns.keys())

        connection = db.engine.raw_connection()
        cursor = connection.cursor(db.dict_cursor)
        where = ['`application`.`name` = %s']
        where += gen_where_filter_clause(
            connection, plan_filters, plan_filter_types, req.params)

        query = '''SELECT %s
                   FROM `plan_active` LEFT JOIN `plan` ON `plan_active`.`plan_id` = `plan`.`id`
                   JOIN `plan_notification` ON `plan`.`id` = `plan_notification`.`plan_id`
                   JOIN `template` ON `plan_notification`.`template` = `template`.`name`
                   JOIN `template_active` ON `template`.`id` = `template_active`.`template_id`
                   JOIN `template_content` ON `template`.`id` = `template_content`.`template_id`
                   JOIN `application` ON `template_content`.`application_id` = `application`.`id`
                   JOIN `target` ON `target`.`id` = `plan`.`user_id`
                   WHERE %s
                   GROUP BY `plan`.`id`''' % (','.join(plan_columns[f] for f in fields if f in plan_columns),
                                              ' AND '.join(where))

        cursor.execute(query, app_name)
        resp.body = ujson.dumps(cursor)
        cursor.close()
        connection.close()


class Applications(object):
    allow_read_no_auth = True

    def on_get(self, req, resp):
        connection = db.engine.raw_connection()
        cursor = connection.cursor(db.dict_cursor)
        cursor.execute(get_applications_query + ' ORDER BY `application`.`name` ASC')
        apps = cursor.fetchall()
        for app in apps:
            app['title_variable'] = None
            cursor.execute(get_vars_query, app['id'])
            app['variables'] = []
            app['required_variables'] = []
            for row in cursor:
                app['variables'].append(row['name'])
                if row['required']:
                    app['required_variables'].append(row['name'])
                if row['title_variable'] == 1:
                    app['title_variable'] = row['name']

            cursor.execute(get_default_application_modes_query, app['name'])
            app['default_modes'] = {row['priority']: row['mode'] for row in cursor}

            cursor.execute(get_supported_application_modes_query, app['id'])
            app['supported_modes'] = [row['name'] for row in cursor]

            cursor.execute(get_application_owners_query, app['id'])
            app['owners'] = [row['name'] for row in cursor]

            cursor.execute(get_application_custom_sender_addresses, app['id'])
            app['custom_sender_addresses'] = {row['mode_name']: row['address'] for row in cursor}

            cursor.execute(get_application_categories, app['id'])
            app['categories'] = [row for row in cursor]

            del app['id']
        payload = apps
        cursor.close()
        connection.close()
        resp.status = HTTP_200
        resp.body = ujson.dumps(payload)

    def on_post(self, req, resp):

        try:
            data = ujson.loads(req.context['body'])
        except ValueError:
            raise HTTPBadRequest('Invalid json in post body')

        app_name = data.get('name', '').strip()

        if app_name == '':
            raise HTTPBadRequest('Missing app name')

        # Only iris super admins can create apps
        if not req.context['is_admin']:
            raise HTTPUnauthorized('Only admins can create apps')

        new_app_data = {
            'name': app_name,
            'key': hashlib.sha256(os.urandom(32)).hexdigest()
        }

        with db.guarded_session() as session:
            try:
                app_id = session.execute(
                    'INSERT INTO `application` (`name`, `key`) VALUES (:name, :key)',
                    new_app_data).lastrowid
                session.commit()
            except IntegrityError:
                raise HTTPBadRequest('This app already exists')

            # Enable all modes for this app except for "drop" by default
            try:
                session.execute(
                    '''INSERT INTO `application_mode` (`application_id`, `mode_id`)
                       SELECT :app_id, `mode`.`id` FROM `mode` WHERE `mode`.`name` != 'drop' ''',
                    {'app_id': app_id})
                session.commit()
            except IntegrityError:
                logger.error('Failed configuring supported modes for newly created app %s',
                             app_name)
            finally:
                session.close()

        logger.info('Created application "%s" with id %s', app_name, app_id)
        resp.status = HTTP_201
        resp.body = ujson.dumps({'id': app_id})


class Modes(object):
    allow_read_no_auth = False

    def on_get(self, req, resp):
        '''
        List all iris modes

        **Example request**:

        .. sourcecode:: http

           GET /v0/modes HTTP/1.1

        **Example response**:

        .. sourcecode:: http

           HTTP/1.1 200 OK
           Content-Type: application/json

           ["sms", "email", "slack", "call"]
        '''
        connection = db.engine.raw_connection()
        cursor = connection.cursor()
        # Deliberately omit "drop" as it's a special case only supported in very limited circumstances and shouldn't
        # be thrown all over the UI
        mode_query = 'SELECT `name` FROM `mode` WHERE `name` != "drop"'
        cursor.execute(mode_query)
        payload = [r[0] for r in cursor]
        cursor.close()
        connection.close()
        resp.status = HTTP_200
        resp.body = ujson.dumps(payload)


class Priorities(object):
    allow_read_no_auth = False

    def on_get(self, req, resp):
        connection = db.engine.raw_connection()
        cursor = connection.cursor(db.dict_cursor)
        mode_query = ''' SELECT `priority`.`id`, `priority`.`name` AS `name`, `mode`.`name` AS `default_mode`
                         FROM `priority` JOIN `mode` ON `priority`.`mode_id` = `mode`.`id`'''
        mode_query += ' ORDER BY `priority`.`id` ASC'

        cursor.execute(mode_query)
        payload = ujson.dumps([{'name': r['name'], 'default_mode': r['default_mode']} for r in cursor])
        cursor.close()
        connection.close()
        resp.status = HTTP_200
        resp.body = payload


def get_user_details(username):
    connection = db.engine.raw_connection()
    cursor = connection.cursor(db.dict_cursor)
    # Get user id/name
    user_query = '''SELECT `target`.`id`, `target`.`name`, `user`.`admin`
                    FROM `target`
                    JOIN `user` on `user`.`target_id` = `target`.`id`'''
    if username.isdigit():
        user_query += ' WHERE `target`.`id` = %s'
    else:
        user_query += ' WHERE `target`.`name` = %s'
    cursor.execute(user_query, username)
    if cursor.rowcount != 1:
        raise HTTPNotFound()
    user_data = cursor.fetchone()
    user_data['admin'] = bool(user_data['admin'])
    user_id = user_data.pop('id')

    # get any mode based template override settings
    mode_template_override_query = '''SELECT `mode`.`name` AS `mode`
                        FROM `mode_template_override`
                            JOIN `mode` ON `mode`.`id` = `mode_template_override`.`mode_id`
                        WHERE `mode_template_override`.`target_id` = %s'''
    cursor.execute(mode_template_override_query, user_id)
    user_data['template_overrides'] = [row['mode'] for row in cursor]

    # get any category override settings
    category_override_query = '''SELECT `application`.`name` AS `application_name`, `mode`.`name` AS `mode`, `notification_category`.`name` AS `category`
                                    FROM `category_override`
                                    JOIN `mode` ON `mode`.`id` = `category_override`.`mode_id`
                                    JOIN `notification_category` ON `notification_category`.`id` = `category_override`.`category_id`
                                    JOIN `application` ON `application`.`id` = `notification_category`.`application_id`
                                    WHERE `category_override`.`user_id` = %s'''
    cursor.execute(category_override_query, user_id)
    user_data['category_overrides'] = {}
    for row in cursor:
        user_data['category_overrides'][row['application_name']] = row

    # Get user contact modes
    modes_query = '''SELECT `priority`.`name` AS priority, `mode`.`name` AS `mode`
                        FROM `target` JOIN `target_mode` ON `target`.`id` = `target_mode`.`target_id`
                            JOIN `priority` ON `priority`.`id` = `target_mode`.`priority_id`
                            JOIN `mode` ON `mode`.`id` = `target_mode`.`mode_id`
                        WHERE `target`.`id` = %s'''
    cursor.execute(modes_query, user_id)
    user_data['modes'] = {}
    for row in cursor:
        user_data['modes'][row['priority']] = row['mode']

    # get device settings for user
    mode_template_override_query = '''SELECT `device`.`registration_id`, `device`.`user_id`, `device`.`platform`
                        FROM `device`
                        WHERE `device`.`user_id` = %s'''
    cursor.execute(mode_template_override_query, user_id)
    user_data['device'] = list(cursor)

    # Get user contact modes per app
    user_data['per_app_modes'] = defaultdict(dict)
    cursor.execute(get_all_users_app_modes_query, user_id)
    for row in cursor:
        user_data['per_app_modes'][row['application']][row['priority']] = row['mode']

    # Get user teams
    teams_query = '''SELECT `target`.`name` AS `team`
                    FROM `user_team` JOIN `target` ON `user_team`.`team_id` = `target`.`id`
                    WHERE `user_team`.`user_id` = %s'''
    cursor.execute(teams_query, user_id)
    user_data['teams'] = []
    user_data['teams'] = [row['team'] for row in cursor]

    # Get user contact info
    contacts_query = '''SELECT `mode`.`name` AS `mode`, `target_contact`.`destination` AS `destination`
                        FROM `target_contact` JOIN `mode` ON `target_contact`.`mode_id` = `mode`.`id`
                        WHERE `target_contact`.`target_id` = %s'''
    cursor.execute(contacts_query, user_id)
    user_data['contacts'] = {}
    for row in cursor:
        user_data['contacts'][row['mode']] = row['destination']
    cursor.close()
    connection.close()

    return user_data


class User(object):
    allow_read_no_auth = False
    enforce_user = True

    def on_get(self, req, resp, username):
        user_data = get_user_details(username)
        resp.status = HTTP_200
        resp.body = ujson.dumps(user_data)


class ValidTarget(object):
    allow_read_no_auth = False
    enforce_user = False

    def on_get(self, req, resp, target_type):
        valid_target_query = '''SELECT EXISTS(
                                    SELECT 1
                                    FROM `target`
                                    WHERE `target`.`name` = %s)'''

        try:
            resp.body = ujson.dumps({'exists':
                                     bool(db.engine.execute(valid_target_query,
                                                            target_type).scalar())})
        except Exception:
            logger.exception('Error checking Valid Target for %s', target_type)
            raise HTTPInternalServerError('Failed checking valid target')


class UserMembership(object):
    allow_read_no_auth = False
    enforce_user = False

    def on_get(self, req, resp, username):
        lists = req.get_param_as_list('list', required=True)

        membership_query = '''SELECT EXISTS(
                                  SELECT 1
                                  FROM `target`
                                  WHERE `target`.`name` = %s
                                  AND `target`.`id` IN (
                                      SELECT `mailing_list_membership`.`user_id`
                                      FROM `mailing_list_membership`
                                      WHERE `list_id` IN (
                                          SELECT `_target`.`id`
                                          FROM `target` AS `_target`
                                          JOIN `target_type`
                                          ON `_target`.`type_id` = `target_type`.`id`
                                          WHERE `target_type`.`name` = 'mailing-list'
                                          AND `_target`.`name` IN %s)))'''

        try:
            resp.body = ujson.dumps({'is_member':
                                     bool(db.engine.execute(membership_query,
                                                            (username,
                                                             lists)).scalar())})
        except Exception:
            logger.exception('Error checking lists membership for target: %s, lists: %s', username, lists)
            raise HTTPInternalServerError('Failed checking group membership')


class UserSettings(object):
    allow_read_no_auth = False
    enforce_user = True

    def __init__(self, supported_timezones):
        self.supported_timezones = supported_timezones

    def on_get(self, req, resp, username):
        connection = db.engine.raw_connection()
        cursor = connection.cursor()
        cursor.execute(get_username_settings_query, req.context['username'])
        settings = dict(cursor)
        cursor.close()
        connection.close()

        resp.body = ujson.dumps(settings)

    def on_put(self, req, resp, username):
        try:
            data = ujson.loads(req.context['body'])
        except ValueError:
            raise HTTPBadRequest('Invalid json in post body')

        connection = db.engine.raw_connection()
        cursor = connection.cursor()

        chosen_timezone = data.get('timezone')
        if chosen_timezone and chosen_timezone in self.supported_timezones:
            try:
                cursor.execute(update_username_settings_query, {'name': 'timezone', 'value': chosen_timezone, 'username': req.context['username']})
                connection.commit()
            except Exception:
                logger.exception('Failed setting timezone to %s for user %s', chosen_timezone, req.context['username'])

        cursor.close()
        connection.close()

        resp.body = '[]'
        resp.status = HTTP_204


class UserTemplateOverrides(object):
    allow_read_no_auth = False
    enforce_user = True

    def on_post(self, req, resp, username):
        # check request body integrity
        try:
            data = ujson.loads(req.context['body'])
        except ValueError:
            raise HTTPBadRequest('Invalid json in post body')
        if not isinstance(data.get('template_overrides'), dict):
            raise HTTPBadRequest('Invalid json in post body: template_overrides parameter is not a dict')

        # currently only sms is needed/supported
        override_val = data.get('template_overrides', {}).get('sms')
        if not override_val:
            raise HTTPBadRequest('No valid mode override values in post body')

        # update mode template override settings for user
        connection = db.engine.raw_connection()
        cursor = connection.cursor()

        if override_val == 'enabled':
            try:
                cursor.execute(insert_user_modes_template_override_query, req.context['username'])
                connection.commit()
            except Exception:
                logger.exception('Failed setting mode template override for user %s', req.context['username'])
        elif override_val == 'disabled':
            try:
                cursor.execute(delete_user_modes_template_override_query, req.context['username'])
                connection.commit()
            except Exception:
                logger.exception('Failed setting mode template override for user %s', req.context['username'])
        else:
            cursor.close()
            connection.close()
            raise HTTPBadRequest(f'Invalid sms override setting value: {override_val}')

        cursor.close()
        connection.close()

        resp.body = '[]'
        resp.status = HTTP_204


class SupportedTimezones(object):
    allow_read_no_auth = True

    def __init__(self, supported_timezones):
        self.supported_timezones = supported_timezones

    def on_get(self, req, resp):
        resp.body = ujson.dumps(self.supported_timezones)


class ResponseMixin(object):
    allow_read_no_auth = False

    def __init__(self, iris_sender_app):
        self.iris_sender_app = iris_sender_app

    def create_response(self, msg_id, source, content):
        """
        Return the result of the insert
        """
        with db.guarded_session() as session:
            result = session.execute(
                '''INSERT INTO `response` (`source`, `message_id`, `content`, `created`)
                   VALUES (:source, :message_id, :content, now())''',
                {
                    'source': source,
                    'message_id': msg_id,
                    'content': content,
                })
            session.close()
            session.commit()
            return result

    def create_email_message(self, application, dest, subject, body):
        if application not in cache.applications:
            return False, 'Application "%s" not found in %s.' % (application, list(cache.applications.keys()))

        app = cache.applications[application]

        with db.guarded_session() as session:
            sql = '''SELECT `target`.`id` FROM `target`
                     JOIN `target_contact` on `target_contact`.`target_id` = `target`.`id`
                     JOIN `mode` on `mode`.`id` = `target_contact`.`mode_id`
                     WHERE `mode`.`name` = 'email' AND `target_contact`.`destination` = :destination'''
            target_id = session.execute(sql, {'destination': dest}).scalar()
            if not target_id:
                msg = 'Failed to lookup target from destination: %s' % dest
                logger.warning(msg)
                raise HTTPBadRequest('Invalid request', msg)

            sql = '''INSERT INTO `message` (`created`, `application_id`, `subject`, `target_id`,
                                            `body`, `destination`, `mode_id`, `priority_id`)
                     VALUES (
                         :created,
                         :application_id,
                         :subject,
                         :target_id,
                         :body,
                         :destination,
                         (SELECT `id` FROM `mode` WHERE `name` = 'email'),
                         (SELECT `id` FROM `priority` WHERE `name` = 'low')
                     )'''
            data = {
                'created': datetime.datetime.utcnow(),
                'application_id': app['id'],
                'subject': subject[:240],
                'target_id': target_id,
                'body': body,
                'destination': dest
            }
            message_id = session.execute(sql, data).lastrowid
            session.commit()

            session.close()
            return True, message_id

    def handle_user_response(self, mode, msg_id, source, content):
        '''
        Take action against the parsed user response form utils.parse_response().

        If the action involves claiming an incident (either one incident, or all
        using 'claim all'), run the appropriate plugin for that app on the user response,
        and update the user's response in the DB.

        Return the message generated by the plugin to the user, in the form of

        .. sourcecode::
            tuple (app_name, message_to_return)

        There are some special cases. If the msg_id is None and content is a string,
        that special string is returned to the user rather than any plugins being run.

        '''
        def validate_app(app):
            if not app:
                msg = "Invalid message({0}): no application found.".format(msg_id)
                logger.exception(msg)
                raise HTTPBadRequest(msg)

        with db.guarded_session() as session:
            is_batch = False
            is_claim_all = False
            if isinstance(msg_id, int) or (isinstance(msg_id, str) and msg_id.isdigit()):
                # FIXME: return error if message not found for id
                app = get_app_from_msg_id(session, msg_id)
                validate_app(app)
                self.create_response(msg_id, source, content)
            elif isinstance(msg_id, str) and uuid4hex.match(msg_id):
                # msg id is not pure digit, might be a batch id
                sql = 'SELECT message.id FROM message WHERE message.batch=:batch_id'
                results = session.execute(sql, {'batch_id': msg_id})
                mid_lst = [row[0] for row in results]
                if len(mid_lst) < 1:
                    raise HTTPBadRequest('Invalid message id', 'invalid message id: %s' % msg_id)

                # assuming message batching is also keyed on app, so they are from
                # the same app
                app = get_app_from_msg_id(session, mid_lst[0])
                validate_app(app)
                for mid in mid_lst:
                    self.create_response(mid, source, content)
                is_batch = True
            elif isinstance(msg_id, list) and content == 'claim_all':
                # Claim all functionality.
                if not msg_id:
                    return self.iris_sender_app, 'No active incidents to claim.'
                is_claim_all = True
                apps_to_message = defaultdict(list)
                for mid in msg_id:
                    msg_app = get_app_from_msg_id(session, mid)
                    if msg_app not in apps_to_message:
                        validate_app(msg_app)
                    self.create_response(mid, source, content)
                    apps_to_message[msg_app].append(mid)

            # Case where we want to give back a custom message as there was nothing to claim
            elif msg_id is None and isinstance(content, str):
                session.close()
                return '', content
            else:
                raise HTTPBadRequest('Invalid message id', 'invalid message id: %s' % msg_id)
            session.close()

        # Handle claim all differently as we might have messages from different applications
        if is_claim_all:
            try:
                plugin_output = {
                    app: find_plugin(app).handle_response(mode, msg_ids, source, content, batch=is_batch)
                    for app, msg_ids in apps_to_message.items()
                }
            except Exception as e:
                logger.exception(
                    'Failed to handle %s response for mode %s for apps %s during claim all',
                    content, mode, list(apps_to_message.keys()))
                raise HTTPBadRequest('Failed to handle response',
                                     'failed to handle response: %s' % str(e))

            if len(plugin_output) > 1:
                return plugin_output, '\n'.join('%s: %s' % (app, output)
                                                for app, output in plugin_output.items())
            else:
                return plugin_output, '\n'.join(plugin_output.values())

        else:
            try:
                resp = find_plugin(app).handle_response(
                    mode, msg_id, source, content, batch=is_batch)
            except Exception as e:
                logger.exception('Failed to handle %s response for mode %s for app %s',
                                 content, mode, app)
                raise HTTPBadRequest('Failed to handle response',
                                     'failed to handle response: %s' % str(e))
            return app, resp


def process_email_response(req):
    gmail_params = ujson.loads(req.context['body'])
    email_headers = {header['name']: header['value'] for header in gmail_params['headers']}
    subject = email_headers.get('Subject')
    source = email_headers.get('From')
    if not source:
        return (None, None, None, 'no source found')
    to = email_headers.get('To', [])
    # 'To' will either be string of single recipient or list of several
    if isinstance(to, str):
        to = [to]
    # source is in the format of "First Last <user@email.com>",
    # but we only want the email part
    source = source.split(' ')[-1].strip('<>')
    content = gmail_params['body'].strip()

    # Some people want to use emails to create iris incidents. Facilitate this.
    if to:
        to = [t.split(' ')[-1].strip('<>') for t in to]
        with db.guarded_session() as session:
            email_check_result = session.execute(
                '''SELECT `incident_emails`.`application_id`, `plan_active`.`plan_id`
                    FROM `incident_emails`
                    JOIN `plan_active` ON `plan_active`.`name` = `incident_emails`.`plan_name`
                    WHERE `email` IN :email
                    AND `email` NOT IN (
                        SELECT `destination`
                        FROM `target_contact`
                        WHERE `mode_id` = (SELECT `id` FROM `mode` WHERE `name` = 'email')
                    )''',
                {'email': to}).fetchone()
            # Only create incident for first email match
            if email_check_result:
                if 'In-Reply-To' in email_headers:
                    logger.warning(('Not creating incident for email %s as this '
                                    'is an email reply, rather than a fresh email.'),
                                   to)
                    return (None, None, None, 'Not created (email reply not fresh email)')

                app_template_count = session.execute('''
                    SELECT EXISTS (
                        SELECT 1 FROM
                        `plan_notification`
                        JOIN `template` ON `template`.`name` = `plan_notification`.`template`
                        JOIN `template_content` ON `template_content`.`template_id` = `template`.`id`
                        WHERE `plan_notification`.`plan_id` = :plan_id
                        AND `template_content`.`application_id` = :app_id
                    )
                ''', {'app_id': email_check_result['application_id'],
                      'plan_id': email_check_result['plan_id']}).scalar()

                if not app_template_count:
                    session.close()
                    logger.warning(('Not creating incident for email %s as no template '
                                    'actions for this app.'),
                                   to)
                    return (None, None, None, 'Not created (no template actions for this app)')

                incident_info = {
                    'application_id': email_check_result['application_id'],
                    'created': datetime.datetime.utcnow(),
                    'plan_id': email_check_result['plan_id'],
                    'context': ujson.dumps({'body': content, 'email': to, 'subject': subject, 'sender': source}),
                    'bucket_id': utils.generate_bucket_id()
                }
                incident_id = session.execute(
                    '''INSERT INTO `incident` (`plan_id`, `created`, `context`,
                                            `current_step`, `active`, `application_id`, `bucket_id`)
                    VALUES (:plan_id, :created, :context, 0, TRUE, :application_id, :bucket_id) ''',
                    incident_info).lastrowid
                session.commit()
                session.close()
                return (None, None, None, str(incident_id))

            session.close()

    # only parse first line of email content for now
    first_line = content.split('\n', 1)[0].strip()
    return (first_line, subject, source, 'no incident created')


class ResponseEmail(ResponseMixin):
    def on_post(self, req, resp):

        first_line, subject, source, header = process_email_response(req)
        resp.set_header('X-IRIS-INCIDENT', header)
        if source is None:
            resp.status = HTTP_204
            return
        try:
            msg_id, cmd = utils.parse_email_response(first_line, subject, source)
        except (ValueError, IndexError):
            raise HTTPBadRequest('Invalid response', 'Invalid response: %s' % first_line)

        try:
            app, response = self.handle_user_response('email', msg_id, source, cmd)
        except Exception:
            logger.warning('Failed to handle email response: %s' % first_line)
            raise

        # When processing a claim all scenario, the first item returned by handle_user_response
        # will be a dict mapping the app to its plugin output.
        if isinstance(app, dict):
            for app_name, app_response in app.items():
                app_response = '%s: %s' % (app_name, app_response)
                success, re = self.create_email_message(
                    app_name, source, 'Re: %s' % subject, app_response)
                if not success:
                    logger.error('Failed to send user response email: %s' % re)
                    raise HTTPBadRequest('Failed to send user response email', re)
        else:
            success, re = self.create_email_message(app, source, 'Re: %s' % subject, response)
            if not success:
                logger.error('Failed to send user response email: %s' % re)
                raise HTTPBadRequest('Failed to send user response email', re)
        resp.status = HTTP_204


class ResponseGmailOneClick(ResponseMixin):
    def on_post(self, req, resp):
        gmail_params = ujson.loads(req.context['body'])

        try:
            msg_id = int(gmail_params['msg_id'])
            email_address = gmail_params['email_address']
            cmd = gmail_params['cmd']
        except (ValueError, KeyError):
            raise HTTPBadRequest('Post body missing required key or key of wrong type')

        if cmd != 'claim':
            raise HTTPBadRequest('GmailOneClick only supports claiming individual messages')

        try:
            app, response = self.handle_user_response('email', msg_id, email_address, cmd)
        except Exception:
            logger.exception('Failed to handle gmail one click response: %s' % gmail_params)
            raise

        success, re = self.create_email_message(app, email_address, response, response)
        if not success:
            logger.error('Failed to send user response email: %s' % re)
            raise HTTPBadRequest('Failed to send user response email', re)
        resp.status = HTTP_204


class ResponseTwilioCalls(ResponseMixin):
    def on_post(self, req, resp):
        post_dict = parse_qs(req.context['body'])

        msg_id = req.get_param('message_id', required=True)
        if b'Digits' not in post_dict:
            raise HTTPBadRequest('Digits argument not found')
        # For phone call callbacks, To argument is the target and From is the
        # twilio number
        if b'To' not in post_dict:
            raise HTTPBadRequest('To argument not found')
        digits = post_dict[b'Digits'][0].decode('utf-8')
        source = post_dict[b'To'][0].decode('utf-8')

        try:
            _, response = self.handle_user_response('call', msg_id, source, digits)
        except Exception:
            logger.exception('Failed to handle call response: %s' % digits)
            raise
        else:
            resp.status = HTTP_200
            resp.body = ujson.dumps({'app_response': response})


class ResponseTwilioMessages(ResponseMixin):
    def on_post(self, req, resp):
        post_dict = parse_qs(req.context['body'])
        if b'Body' not in post_dict:
            raise HTTPBadRequest('SMS body not found', 'Missing Body argument in post body')

        if b'From' not in post_dict:
            raise HTTPBadRequest('From argument not found', 'Missing From in post body')
        source = post_dict[b'From'][0].decode('utf-8')
        body = post_dict[b'Body'][0].decode('utf-8')
        try:
            msg_id, content = utils.parse_response(body.strip(), 'sms', source)
        except (ValueError, IndexError):
            raise HTTPBadRequest('Invalid response', 'failed to parse response')

        try:
            _, response = self.handle_user_response('sms', msg_id, source, content)
        except Exception:
            logger.exception('Failed to handle sms response: %s' % body)
            raise
        else:
            resp.status = HTTP_200
            resp.body = ujson.dumps({'app_response': response})


class ResponseSlack(ResponseMixin):
    def on_post(self, req, resp):
        slack_params = ujson.loads(req.context['body'])
        try:
            msg_id = int(slack_params['msg_id'])
            source = slack_params['source']
            content = slack_params['content']
        except KeyError:
            raise HTTPBadRequest('Post body missing required key')
        # Process claim all with parse_response. Not needed for claim, since message id is
        # already known in this case.
        if content == 'claim all':
            msg_id, content = utils.parse_response(content, 'slack', source)
        try:
            _, response = self.handle_user_response('slack', msg_id, source, content)
        except Exception:
            logger.exception('Failed to handle slack response: %s' % req.context['body'])
            raise HTTPBadRequest('Bad Request', 'Failed to handle slack response')
        else:
            resp.status = HTTP_200
            resp.body = ujson.dumps({'app_response': response})


def handle_response_external(self, response, mode, source):

    target_name = utils.lookup_username_from_contact(mode, source)
    if not target_name:
        logger.error('Failed resolving %s:%s to target name', mode, source)
        return ('Failed resolving %s:%s to target name', mode, source)
    external_sender_client = client.IrisClient(self.external_sender_address, self.external_sender_version, self.external_sender_app, self.external_sender_key)
    claim_all = False
    claim_last = False
    if response.lower().startswith('f'):
        return 'Sincerest apologies'
    # One-letter shortcuts for claim all/last
    elif response.lower() == 'a':
        claim_all = True
    elif response.lower() == 'l':
        claim_last = True

    incident_id = ""
    # Skip message splitting for single-letter responses
    if not (claim_all or claim_last):
        halves = response.split(' ', 1)
        if len(halves) != 2:
            return 'could not resolve action'
        if halves[0].lower() == 'claim' and halves[1].isdigit():
            incident_id = halves[1]
        elif halves[1].lower() == 'claim' and halves[0].isdigit():
            incident_id = halves[0]

        # get incident id from external sender and claim it
        if incident_id != "":
            utils.claim_incident(incident_id, target_name)
            return 'claimed: %s' % incident_id

    if claim_last or response.lower() == 'claim all':
        r = external_sender_client.get('messages?active=1&limit=1&target=%s' % target_name, verify=self.verify)
        if r.ok:
            messages = r.json()
            incident_ids = []
            for message in messages:
                incident_ids.append(message.get('incident_id', ''))
            utils.claim_bulk_incidents(incident_ids, target_name)
            return 'claimed: %s' % incident_ids
        else:
            logger.error("failed retrieving messages from external sender: %s", r.text)
            return 'could not resolve action'

    elif claim_all or response.lower() == 'claim all':
        last_day_date_time = datetime.datetime.now() - datetime.timedelta(hours=24)
        date_timestamp = int((time.mktime(last_day_date_time.timetuple())))
        r = external_sender_client.get('messages?active=1&target=%s&created__ge=%d' % (target_name, date_timestamp), verify=self.verify)
        if r.ok:
            messages = r.json()
            incident_ids = []
            for message in messages:
                incident_ids.append(message.get('incident_id', ''))
            utils.claim_bulk_incidents(incident_ids, target_name)
            return 'claimed: %s' % incident_ids
        else:
            logger.error("failed retrieving messages from external sender: %s", r.text)
            return 'could not resolve action'

    return 'could not resolve action'


class ResponseTwilioMessageExternal(object):
    allow_read_no_auth = False

    def __init__(self, config, mode):
        external_sender_configs = config.get('external_sender', {})
        self.external_sender_address = external_sender_configs.get('external_sender_address')
        self.external_sender_app = external_sender_configs.get('external_sender_app')
        self.external_sender_key = external_sender_configs.get('external_sender_key')
        self.external_sender_version = external_sender_configs.get('external_sender_version')
        self.verify = external_sender_configs.get('ca_bundle_path', False)
        self.mode = mode

    def on_post(self, req, resp):
        post_dict = parse_qs(req.context['body'])
        if b'Body' not in post_dict:
            raise HTTPBadRequest('SMS body not found', 'Missing Body argument in post body')

        if b'From' not in post_dict:
            raise HTTPBadRequest('From argument not found', 'Missing From in post body')
        source = post_dict[b'From'][0].decode('utf-8')
        body = post_dict[b'Body'][0].decode('utf-8')

        response = handle_response_external(self, body.strip(), self.mode, source)
        resp.status = HTTP_200
        resp.body = ujson.dumps({'app_response': response})


class ResponseTwilioCallExternal(object):
    allow_read_no_auth = False

    def __init__(self, config, mode):
        external_sender_configs = config.get('external_sender', {})
        self.external_sender_address = external_sender_configs.get('external_sender_address')
        self.external_sender_app = external_sender_configs.get('external_sender_app')
        self.external_sender_key = external_sender_configs.get('external_sender_key')
        self.external_sender_version = external_sender_configs.get('external_sender_version')
        self.verify = external_sender_configs.get('ca_bundle_path', False)
        self.mode = mode

    def on_post(self, req, resp):

        incident_id = req.get_param('incident_id', required=True)
        target = req.get_param('target', required=True)
        if incident_id is None or target is None:
            raise HTTPBadRequest('Missing incident_id or target')
        utils.claim_incident(incident_id, target)
        response = 'claimed %s' % incident_id
        resp.status = HTTP_200
        resp.body = ujson.dumps({'app_response': response})


class ResponseSlackExternal(object):
    allow_read_no_auth = False

    def __init__(self, config, mode):
        external_sender_configs = config.get('external_sender', {})
        self.external_sender_address = external_sender_configs.get('external_sender_address')
        self.external_sender_app = external_sender_configs.get('external_sender_app')
        self.external_sender_key = external_sender_configs.get('external_sender_key')
        self.external_sender_version = external_sender_configs.get('external_sender_version')
        self.verify = external_sender_configs.get('ca_bundle_path', False)
        self.mode = mode

    def on_post(self, req, resp):
        slack_params = ujson.loads(req.context['body'])
        try:
            incident_id = int(slack_params['callback_id'])
            source = slack_params['source']
            content = slack_params['content']
        except KeyError:
            raise HTTPBadRequest('Post body missing required key')

        if content == 'claim all':
            response = handle_response_external(self, content, self.mode, source)
            resp.status = HTTP_200
            resp.body = ujson.dumps({'app_response': response})
            return
        target = utils.lookup_username_from_contact(self.mode, source)
        if not target:
            logger.error('Failed resolving %s:%s to target name', self.mode, source)
            return ('Failed resolving %s:%s to target name', self.mode, source)
        if incident_id is None or target is None:
            raise HTTPBadRequest('Missing incident_id or target')
        utils.claim_incident(incident_id, target)
        response = 'claimed %s' % incident_id
        resp.status = HTTP_200
        resp.body = ujson.dumps({'app_response': response})


class ResponseEmailExternal(object):
    allow_read_no_auth = False

    def __init__(self, config, mode):
        external_sender_configs = config.get('external_sender', {})
        self.external_sender_address = external_sender_configs.get('external_sender_address')
        self.external_sender_app = external_sender_configs.get('external_sender_app')
        self.external_sender_key = external_sender_configs.get('external_sender_key')
        self.external_sender_version = external_sender_configs.get('external_sender_version')
        self.verify = external_sender_configs.get('ca_bundle_path', False)
        self.mode = mode

    def on_post(self, req, resp):
        first_line, subject, source, header = process_email_response(req)
        resp.set_header('X-IRIS-INCIDENT', header)
        if source is None:
            resp.status = HTTP_204
            return
        response = handle_response_external(self, first_line, self.mode, source)
        resp.status = HTTP_200
        resp.body = ujson.dumps({'app_response': response})


class TwilioDeliveryUpdate(object):
    allow_read_no_auth = False

    def __init__(self, config):
        # if external sender is enabled forward message query through external sender api
        external_sender_configs = config.get('external_sender', {})
        self.external_sender_incident_processing = external_sender_configs.get('external_sender_incident_processing', False)
        self.external_sender_address = external_sender_configs.get('external_sender_address')
        self.external_sender_app = external_sender_configs.get('external_sender_app')
        self.external_sender_key = external_sender_configs.get('external_sender_key')
        self.external_sender_version = external_sender_configs.get('external_sender_version')
        # if disable_auth is True, set verify to False
        self.verify = external_sender_configs.get('ca_bundle_path', False)

    def on_post(self, req, resp):
        post_dict = falcon.uri.parse_query_string(req.context['body'].decode('utf-8'))

        sid = post_dict.get('MessageSid', post_dict.get('CallSid'))
        status = post_dict.get('MessageStatus', post_dict.get('CallStatus'))

        if not sid or not status:
            logger.exception('Invalid twilio delivery update request. Payload: %s', post_dict)
            raise HTTPBadRequest('Invalid keys in payload')

        affected = False
        # if external sender is enabled send an api to update it there instead
        if self.external_sender_incident_processing:
            payload = {
                'status': status,
                'vendor_identifier': sid
            }
            external_sender_client = client.IrisClient(self.external_sender_address, self.external_sender_version, self.external_sender_app, self.external_sender_key)
            r = external_sender_client.post('message_status', json=payload, verify=self.verify)
            if r.ok:
                resp.status = HTTP_200
                return
            logger.error("failed updating message status via external sender: %s", r.text)
            resp.status = str(r.status_code)
            return

        connection = db.engine.raw_connection()
        cursor = connection.cursor()
        try:
            max_retries = 3
            for i in range(max_retries):
                try:
                    affected = cursor.execute(
                        '''UPDATE `twilio_delivery_status`
                           SET `status` = %(status)s
                           WHERE `twilio_sid` = %(sid)s''',
                        {'sid': sid, 'status': status})
                    connection.commit()
                    break
                except Exception:
                    logger.exception('Failed running Twilio status query. (Try %s/%s)', i + 1, max_retries)
                    sleep(.2)

            if status == 'failed':
                cursor.execute(
                    '''SELECT message_id
                       FROM `twilio_delivery_status`
                       WHERE `twilio_sid` = %(sid)s''',
                    {'sid': sid})
                msg_id = cursor.fetchone()
                if msg_id is None:
                    raise HTTPBadRequest('No message id found for SID')
                msg_id = msg_id[0]
                cursor.execute(
                    '''SELECT EXISTS(SELECT 1 FROM `twilio_retry`
                                     WHERE `retry_id` = %(msg_id)s)''', {'msg_id': msg_id})
                is_retry = cursor.fetchone()[0]
                # Don't retry messages that are already a retry
                if not is_retry:
                    cursor.execute(
                        '''INSERT INTO `message` (`created`, `incident_id`, `application_id`,
                                                  `target_id`, `priority_id`, `body`)
                           SELECT NOW(), `incident_id`, `application_id`, `target_id`, `priority_id`, `body`
                           FROM `message` WHERE `id` = %(msg_id)s
                        ''',
                        {'msg_id': msg_id}
                    )
                    retry_id = cursor.lastrowid
                    cursor.execute(
                        '''INSERT INTO `twilio_retry` (`message_id`, `retry_id`)
                           VALUES (%(msg_id)s, %(retry_id)s)
                        ''',
                        {'msg_id': msg_id, 'retry_id': retry_id})
                    connection.commit()
            cursor.close()
        except Exception:
            msg = 'Failed to update Twilio delivery status'
            logger.exception(msg)
            raise HTTPBadRequest(msg, msg)
        finally:
            cursor.close()
            connection.close()

        if not affected:
            logger.warning('No rows changed when updating delivery status for twilio sid: %s', sid)

        resp.status = HTTP_204


class Reprioritization(object):
    allow_read_no_auth = False
    enforce_user = True

    def on_get(self, req, resp, username):
        connection = db.engine.raw_connection()
        cursor = connection.cursor(db.dict_cursor)
        cursor.execute(reprioritization_setting_query, username)
        resp.body = ujson.dumps(cursor)
        cursor.close()
        connection.close()

    def on_post(self, req, resp, username):
        params = ujson.loads(req.context['body'])
        required_args = ['duration', 'count', 'src_mode', 'dst_mode']
        # Check for required arguments
        for arg in required_args:
            if arg not in params:
                raise HTTPBadRequest('Missing argument', 'missing arg: %s' % arg)

        # Validate duration/count
        try:
            duration = int(params['duration'])
        except ValueError:
            raise HTTPBadRequest('Invalid duration', 'duration must be an integer')
        if duration < 60:
            raise HTTPBadRequest('Invalid duration', 'duration must be greater than 1 minute')
        if duration > 3600:
            raise HTTPBadRequest('Invalid duration', 'duration must be at most 3600 seconds')
        try:
            count = int(params['count'])
        except ValueError:
            raise HTTPBadRequest('Invalid count', 'count must be an integer')
        if count <= 0:
            raise HTTPBadRequest('Invalid count', 'count must be greater than 0')
        if count > 255:
            raise HTTPBadRequest('Invalid count', 'count must be under 255')

        connection = db.engine.raw_connection()
        cursor = connection.cursor(db.dict_cursor)
        try:
            cursor.execute('SELECT `id` FROM `mode` WHERE `name` = %s', params['src_mode'])
            src_mode_id = cursor.fetchone()['id']
        except Exception:
            msg = 'Invalid source mode.'
            logger.exception(msg)
            raise HTTPBadRequest(msg, msg)
        try:
            cursor.execute('SELECT `id` FROM `mode` WHERE `name` = %s', params['dst_mode'])
            dst_mode_id = cursor.fetchone()['id']
        except Exception:
            msg = 'Invalid destination mode.'
            logger.exception(msg)
            raise HTTPBadRequest(msg, msg)
        cursor.close()

        with db.guarded_session() as session:
            session.execute(update_reprioritization_settings_query, {
                'target': username,
                'src_mode_id': src_mode_id,
                'dst_mode_id': dst_mode_id,
                'count': count,
                'duration': duration,
            })
            session.commit()
            session.close()
        resp.status = HTTP_200
        resp.body = '[]'


class ReprioritizationMode(object):
    allow_read_no_auth = False
    enforce_user = True

    def on_delete(self, req, resp, username, src_mode_name):
        '''
        Delete a reprioritization mode for a user's mode setting

        **Example request**:

        .. sourcecode:: http

           DELETE /v0/users/reprioritization/{username}/{src_mode_name} HTTP/1.1

        **Example response**:

        .. sourcecode:: http

           HTTP/1.1 200 OK
           Content-Type: application/json

           []
        '''
        with db.guarded_session() as session:
            affected_rows = session.execute(delete_reprioritization_settings_query, {
                'target_name': username,
                'mode_name': src_mode_name,
            }).rowcount
            if affected_rows == 0:
                raise HTTPNotFound()
            session.commit()
            session.close()

        resp.status = HTTP_200
        resp.body = '[]'


class Healthcheck(object):
    allow_read_no_auth = True

    def __init__(self, path):
        self.healthcheck_path = path

    def on_get(self, req, resp):
        '''
        Healthcheck endpoint. Returns contents of healthcheck file.

        **Example request**:

        .. sourcecode:: http

           GET /v0/healthcheck HTTP/1.1

        **Example response**:

        .. sourcecode:: http

           HTTP/1.1 200 OK
           Content-Type: text/plain

           GOOD
        '''
        try:
            with open(self.healthcheck_path) as f:
                health = f.readline().strip()
        except Exception:
            raise HTTPNotFound()
        try:
            conn = db.engine.raw_connection()
            cursor = conn.cursor()
            cursor.execute('SELECT version()')
            cursor.close()
            conn.close()
        except Exception:
            resp.status = HTTP_503
            resp.content_type = 'text/plain'
            resp.body = 'Could not connect to database'
        else:
            resp.status = HTTP_200
            resp.content_type = 'text/plain'
            resp.body = health


class Stats(object):
    allow_read_no_auth = True

    def __init__(self, config):
        cfg = config.get('app-stats', {})
        # Calculate stats in real time (True), or query offline stats
        # generated by the app stats daemon (False)
        self.real_time = cfg.get('real_time', True)

    def on_get(self, req, resp):

        fields_filter = req.get_param_as_list('fields')
        connection = db.engine.raw_connection()
        cursor = connection.cursor()
        if self.real_time:
            stats = app_stats.calculate_global_stats(connection, cursor, fields_filter=fields_filter)

        else:
            cursor.execute('SELECT `statistic`, `value`, UNIX_TIMESTAMP(`timestamp`) FROM `global_stats` ORDER BY `timestamp` DESC')
            if cursor.rowcount == 0:
                logger.exception('Error retrieving global stats from db')
                cursor.close()
                connection.close()
                raise HTTPInternalServerError('Error retrieving global stats from db')

            stats = {}

            for row in cursor:
                # format: {statistic : [{timestamp: value}, {timestamp: value}]}
                if row[0] in stats:
                    stats[row[0]].append({row[2]: row[1]})
                else:
                    stats[row[0]] = []
                    stats[row[0]].append({row[2]: row[1]})

        cursor.close()
        connection.close()
        resp.status = HTTP_200
        resp.body = ujson.dumps(stats, sort_keys=True)


class Singlestats(object):
    allow_read_no_auth = True

    def __init__(self, config):
        cfg = config.get('app-stats', {})
        # Calculate stats in real time (True), or query offline stats
        # generated by the app stats daemon (False)
        self.real_time = cfg.get('real_time', True)

    def on_get(self, req, resp, stat_name):

        connection = db.engine.raw_connection()
        cursor = connection.cursor()

        valid_stats = ['total_incidents', 'total_messages_sent', 'total_incidents_last_week', 'total_messages_sent_last_week', 'pct_incidents_claimed_last_week', 'total_call_retry_last_week', 'high_priority_incidents_last_week']
        if stat_name not in valid_stats:
            raise HTTPBadRequest('Stat %s not found' % stat_name)

        stats = {}
        if self.real_time:
            stats = app_stats.calculate_single_stat(connection, cursor, stat_name)
        else:
            cursor.execute('''SELECT UNIX_TIMESTAMP(timestamp), name, value FROM application_stats
                JOIN application on application_stats.application_id = application.id
                WHERE statistic = %s ORDER BY timestamp DESC, value DESC''', stat_name)
            if cursor.rowcount == 0:
                logger.exception('Error retrieving hpi stats from db')
                cursor.close()
                connection.close()
                raise HTTPInternalServerError('Error retrieving stats from db')

            for timestamp, app_name, value in cursor:
                # stats format {timestamp: [{app_name: value}, {app_name: value}], timestamp: [{app_name: value}, {app_name: value}]}
                if timestamp in stats:
                    # 0 value not filtered at sql query because we still want all timestamp rows in front end even if they are empty
                    if value:
                        stats[timestamp].append({app_name: value})
                else:
                    # use list so we can store ordered by incident count
                    stats[timestamp] = []
                    if value:
                        stats[timestamp].append({app_name: value})

        cursor.close()
        connection.close()

        time_sorted_stats = []
        for key, value in stats.items():
            time_sorted_stats.append({key: value})

        resp.status = HTTP_200
        resp.body = ujson.dumps(time_sorted_stats, sort_keys=True)


class ApplicationStats(object):
    allow_read_no_auth = True

    def __init__(self, config):
        cfg = config.get('app-stats', {})
        # Calculate stats in real time (True), or query offline stats
        # generated by the app stats daemon (False)
        self.real_time = cfg.get('real_time', True)

    def on_get(self, req, resp, app_name):
        connection = db.engine.raw_connection()
        cursor = connection.cursor(db.dict_cursor)
        app_query = get_applications_query + " AND `application`.`name` = %s"
        cursor.execute(app_query, app_name)
        app = cursor.fetchone()
        if not app:
            cursor.close()
            connection.close()
            raise HTTPBadRequest('Application %s not found' % app_name)
        cursor.close()

        fields_filter = req.get_param_as_list('fields')
        if fields_filter:
            fields_filter = set(fields_filter)

        cursor = connection.cursor()
        if self.real_time:
            stats = app_stats.calculate_app_stats(app, connection, cursor, fields_filter=fields_filter)
        else:
            cursor.execute('''SELECT `statistic`, `value`, UNIX_TIMESTAMP(`timestamp`) FROM `application_stats` WHERE `application_id` = %s ORDER BY `timestamp` DESC''',
                           app['id'])
            if cursor.rowcount == 0:
                logger.exception('Error retrieving app stats from db')
                cursor.close()
                connection.close()
                raise HTTPInternalServerError('Error retrieving app stats from db')

            stats = {}

            for row in cursor:
                # format: {statistic : [{timestamp: value}, {timestamp: value}]}
                if row[0] in stats:
                    stats[row[0]].append({row[2]: row[1]})
                else:
                    stats[row[0]] = []
                    stats[row[0]].append({row[2]: row[1]})

        cursor.close()
        connection.close()

        resp.status = HTTP_200
        resp.body = ujson.dumps(stats, sort_keys=True)


def restrict_apps(req, resp, resource, params):
    if req.context.get('app', {}).get('name') not in resource.allowed_apps:
        raise HTTPForbidden('App not allowed to register devices')


class Devices(object):
    allow_read_no_auth = False

    def __init__(self, config):
        self.allowed_apps = config.get('devices_allowed_apps', [])

    @falcon.before(restrict_apps)
    def on_post(self, req, resp):
        data = ujson.loads(req.context['body'])
        user = data.get('username')
        registration_id = data.get('registration_id')
        platform = data.get('platform')

        if user is None or registration_id is None or os is None:
            raise HTTPBadRequest('Missing parameters for adding device')

        # Open database connection
        conn = db.engine.raw_connection()
        cursor = conn.cursor()
        try:
            cursor.execute('''INSERT IGNORE INTO device (registration_id, user_id, platform)
                              VALUES (%s,
                                      (SELECT `id` FROM `target` WHERE `name` = %s
                                         AND `type_id` = (SELECT `id` FROM `target_type` WHERE `name` = 'user')),
                                      %s)''',
                           (registration_id, user, platform))
        except Exception:
            logger.exception('Device registration failure for user %s', user)
            raise HTTPBadRequest('Failed to register device')
        else:
            conn.commit()
        finally:
            cursor.close()
            conn.close()

        resp.status = HTTP_201


class Comments(object):
    allow_read_no_auth = True

    def on_post(self, req, resp, incident_id):
        comment = ujson.loads(req.context['body'])
        if not comment['content']:
            raise HTTPBadRequest('Empty comment')
        if not acl_allowed(req, comment['author']):
            raise HTTPForbidden('Comment author must match logged in user')
        comment['incident_id'] = incident_id
        comment['created'] = datetime.datetime.utcnow()

        conn = db.engine.raw_connection()
        cursor = conn.cursor()
        try:
            cursor.execute(
                '''
                INSERT INTO `comment` (`incident_id`, `user_id`, `created`, `content`)
                VALUES
                (%(incident_id)s,
                (SELECT `id` FROM `user` JOIN `target` ON `user`.`target_id` = `target`.`id` WHERE `name` = %(author)s),
                %(created)s,
                %(content)s)
                ''',
                comment)
        except Exception:
            raise HTTPBadRequest('Failed to post comment')
        else:
            conn.commit()
        finally:
            cursor.close()
            conn.close()

        resp.status = HTTP_201
        resp.body = str(cursor.lastrowid)

    def on_get(self, req, resp, incident_id):
        conn = db.engine.raw_connection()
        cursor = conn.cursor(db.dict_cursor)
        cursor.execute(
            single_incident_query_comments,
            incident_id)
        resp.body = ujson.dumps(cursor)
        cursor.close()
        conn.close()


class NotificationCategories(object):
    allow_read_no_auth = True

    def on_get(self, req, resp, application=None):
        '''
        Notification category search. Can filter based on id, name, app name,
        and mode. Returns a list of categories matching the specified filters.

        **Example request**:

        .. sourcecode:: http

           GET /v0/categories?name__startswith=foo&application=app HTTP/1.1

        **Example response**:

        .. sourcecode:: http

            HTTP/1.1 200 OK
            Content-Type: application/json

            [
                {
                    "id": 123,
                    "name": "foobar",
                    "application": "app",
                    "mode": "email"
                }
            ]
        '''
        conn = db.engine.raw_connection()
        cursor = conn.cursor(db.dict_cursor)
        if application:
            req.params['application'] = application
        query = category_query
        if req.params:
            query += ' WHERE ' + ' AND '.join(
                gen_where_filter_clause(conn, category_filters, category_filter_types, req.params))
        cursor.execute(query)
        data = cursor.fetchall()
        cursor.close()
        conn.close()
        resp.body = ujson.dumps(data)

    def on_post(self, req, resp, application):
        '''
        Create notification categories for a given app. Pass a list of categories representing
        all notification categories for the app. This endpoint will create, edit, and delete
        the app's categories to match the list passed in.

        **Example request**:

        .. sourcecode:: http

           POST /v0/categories/foo-app HTTP/1.1
           Content-Type: application/json

            [
               {
                    "name": "foo-category",
                    "description": "foobar",
                    "mode": "email"
                },
                {
                    "name": "bar-category",
                    "description": "barbaz",
                    "mode": "slack"
                }
            ]

        **Example response**:

        .. sourcecode:: http

           HTTP/1.1 200 OK
           Content-Type: application/json


        :statuscode 200: categories saved
        :statuscode 400: invalid request, missing required attributes
        :statuscode 401: user/app is not allowed to create categories for this app
        '''
        new_categories = ujson.loads(req.context['body'])

        # an empty list is valid and will delete all categories
        if not all([{'name', 'description', 'mode'}.issubset(c.keys()) for c in new_categories]):
            raise HTTPBadRequest('Missing required attributes')

        conn = db.engine.raw_connection()
        cursor = conn.cursor()
        try:
            cursor.execute('SELECT `id` FROM `application` WHERE `name` = %s', application)
            app_id = cursor.fetchone()
            if app_id is None:
                raise HTTPNotFound()
            else:
                app_id = app_id[0]

            # Check ownership permissions
            if req.context['is_admin'] or req.context.get('app', {}).get('name') == application:
                permission = 1
            else:
                cursor.execute(
                    '''SELECT 1
                    FROM `application_owner`
                    JOIN `target` on `target`.`id` = `application_owner`.`user_id`
                    WHERE `target`.`name` = %s
                    AND `application_id` = %s''',
                    (req.context['username'], app_id))
                permission = cursor.fetchone()
            if not permission:
                raise HTTPUnauthorized('You don\'t have permissions to create this category')

            # Split categories into insert, delete, and update
            cursor.execute('SELECT `name` FROM `notification_category` WHERE `application_id` = %s', app_id)
            old_categories = {row[0] for row in cursor}
            delete_categories = old_categories - {c['name'] for c in new_categories}
            insert_categories = []
            update_categories = []
            for category in new_categories:
                if category['name'] in old_categories:
                    update_categories.append(category)
                else:
                    category['app_id'] = app_id
                    insert_categories.append(category)

            if insert_categories:
                cursor.executemany(
                    '''
                    INSERT INTO `notification_category` (`application_id`, `name`, `description`, `mode_id`) VALUES
                    (%(app_id)s,
                    %(name)s,
                    %(description)s,
                    (SELECT `id` FROM `mode` WHERE `name` = %(mode)s))
                    ON DUPLICATE KEY UPDATE
                    `description` = VALUES(`description`),
                    `mode_id` = VALUES(`mode_id`)
                    ''', insert_categories)
            if update_categories:
                cursor.executemany(
                    '''UPDATE `notification_category`
                    SET `description` = %(description)s,
                    `mode_id` = (SELECT `id` FROM `mode` WHERE `name` = %(mode)s)
                    WHERE `name` = %(name)s''',
                    update_categories)
            if delete_categories:
                cursor.execute(
                    'DELETE FROM `notification_category` WHERE `application_id` = %s AND `name` IN %s',
                    (app_id, delete_categories))
            conn.commit()
            resp.status = HTTP_200
            resp.body = ujson.dumps({})
        finally:
            cursor.close()
            conn.close()


class UserToSlackID(object):
    allow_read_no_auth = True

    def __init__(self, config):
        cfg = config.get('vendors', [])
        self.slack_cfg = {}
        for vendor in cfg:
            if vendor.get('name') == "slack":
                self.slack_cfg = vendor

    def on_get(self, req, resp, username):
        '''
        Retrieve the slack user ID that corresponds to an Iris username.

        **Example request**:

        .. sourcecode:: http

           GET /v0/users/jdoe/slackid HTTP/1.1

        **Example response**:

        .. sourcecode:: http

            HTTP/1.1 200 OK
            Content-Type: application/json
                {
                    "slack_id": "12345ABCD",
                }
        '''

        # check if slack integration is enabled
        if not self.slack_cfg:
            resp.body = 'Slack integration is not configured'
            raise HTTPNotFound()

        if username in cache.slack_ids:
            slack_id = cache.slack_ids.get(username)
            resp.status = HTTP_201
            resp.body = ujson.dumps({'slack_id': slack_id})
            return

        # get user's email address
        query = '''
            SELECT `target_contact`.`destination`
            FROM `target_contact` JOIN `mode` ON `mode`.`id` = `target_contact`.`mode_id`
            JOIN `target` ON `target`.`id` = `target_contact`.`target_id`
            WHERE `target`.`name` = %s AND `mode`.`name` = "email"'''
        query_params = [username]
        conn = db.engine.raw_connection()
        cursor = conn.cursor(db.dict_cursor)
        cursor.execute(query, query_params)
        user_email = cursor.fetchone()
        cursor.close()
        conn.close()
        if user_email is None:
            resp.body = 'User does not exist in Iris'
            raise HTTPBadRequest()

        # query slack for user id from email address
        slack_vendor = iris_slack(self.slack_cfg)
        try:
            slack_id = slack_vendor.lookup_by_email(user_email['destination'])
        except Exception as e:
            raise HTTPInternalServerError(description=e)
        if slack_id:
            cache.add_slack_id(username, slack_id)
            resp.status = HTTP_201
            resp.body = ujson.dumps({'slack_id': slack_id})
        else:
            resp.body = 'Failed to get id from Slack'
            raise HTTPNotFound()


class CategoryOverrides(object):
    enforce_user = True
    allow_read_no_auth = False

    def on_get(self, req, resp, username, application=None):
        '''
        Get notification category overrides by user. Returns a list of override
        objects, defining the app, category, and override mode. If no application
        is provided in the URL, returns all category overrides for the user.

        **Example request**:

        .. sourcecode:: http

           GET /v0/users/jdoe/categories/foo-app HTTP/1.1

        **Example response**:

        .. sourcecode:: http

            HTTP/1.1 200 OK
            Content-Type: application/json

            [
                {
                    "application": "foo-app",
                    "category": "bar-category",
                    "mode": "drop"
                }
            ]
        '''
        query = '''
            SELECT `mode`.`name` as mode, `notification_category`.`name` as category, `application`.`name` as application
            FROM `category_override` JOIN `mode` ON `mode`.`id` = `category_override`.`mode_id`
            JOIN `notification_category` ON `notification_category`.`id` = `category_override`.`category_id`
            JOIN `target` ON `target`.`id` = `category_override`.`user_id`
            JOIN `application` ON `application`.`id` = `notification_category`.`application_id`
            WHERE `target`.`name` = %s'''
        query_params = [username]
        if application is not None:
            query_params.append(application)
            query += ' AND `application`.`name` = %s'
        conn = db.engine.raw_connection()
        cursor = conn.cursor(db.dict_cursor)
        cursor.execute(query, query_params)
        resp.body = ujson.dumps(cursor.fetchall())
        cursor.close()
        conn.close()

    def on_post(self, req, resp, username, application):
        '''
        Create and edit a user's overrides for an application. Takes
        a mapping of category_name: mode. For each category passed, either
        creates or overwrites the user's settings for that category, mapping
        it to the given mode. If the mode is null/None, instead deletes that
        mapping to revert the category setting to default. e.g. passing
        {"foo": "email", "bar": None} will delete the setting for "bar" and
        map "foo" to "email", regardless of whether "foo" previously had
        another setting.

        **Example request**:

        .. sourcecode:: http

           POST /v0/categories/123 HTTP/1.1
           Content-Type: application/json

           {
               "foo-category": "drop",
               "bar-category": null,
           }

        **Example response**:

        .. sourcecode:: http

           HTTP/1.1 201 Created
           Content-Type: application/json

        '''
        data = ujson.loads(req.context['body'])
        insert_count = 0
        query_params = []
        del_categories = []
        try:
            conn = db.engine.raw_connection()
            cursor = conn.cursor()
            # Find user id
            cursor.execute('''
                SELECT `target`.`id` FROM `target`
                JOIN `target_type` ON `target`.`type_id` = `target_type`.`id`
                WHERE `target`.`name` = %s AND `target_type`.`name` = 'user'
                ''', username)
            user_id = cursor.fetchone()
            if user_id is None:
                raise HTTPBadRequest('Invalid user specified')
            else:
                user_id = user_id[0]

            # Get list of category ids
            cursor.execute('''
                SELECT `notification_category`.`id`, `notification_category`.`name`
                FROM `notification_category`
                JOIN `application` ON `application`.`id` = `application_id`
                WHERE `application`.`name` = %s''', application)
            categories = {row[1]: row[0] for row in cursor}
            for category, mode in data.items():
                if category not in categories:
                    raise HTTPBadRequest('Invalid category specified')
                # Remove override setting if mode is None
                if mode is None:
                    del_categories.append(categories[category])
                # Otherwise, add info to query params
                else:
                    query_params += [user_id, categories[category], cache.modes[mode]]
                    insert_count += 1

            # Insert all the new settings, then delete the ones that need to go
            if insert_count > 0:
                query = '''
                    INSERT INTO `category_override` (`user_id`, `category_id`, `mode_id`) VALUES
                    %s ON DUPLICATE KEY UPDATE `mode_id` = VALUES(`mode_id`)
                    ''' % ','.join('(%s, %s, %s)' for i in range(insert_count))
                cursor.execute(query, query_params)
            if del_categories:
                cursor.execute('DELETE FROM `category_override` WHERE `category_id` IN %s AND `user_id` = %s',
                               (del_categories, user_id))
            conn.commit()
            resp.status = HTTP_201
            resp.body = ujson.dumps({})
        finally:
            cursor.close()
            conn.close()

    def on_delete(self, req, resp, username, application):
        '''
        Delete a user's category settings for a given app, removing all
        overrides for that app. Essentially sets all categories back to
        default.

        **Example request**:

        .. sourcecode:: http

           DELETE /v0/users/jdoe/categories/foo-app HTTP/1.1

        **Example response**:

        .. sourcecode:: http

            HTTP/1.1 204 No Content
            Content-Type: application/json

        '''
        conn = db.engine.raw_connection()
        cursor = conn.cursor()
        cursor.execute('''
            DELETE `category_override` FROM `category_override`
            JOIN `notification_category` ON `notification_category`.`id` = `category_override`.`category_id`
            JOIN `application` ON `application`.`id` = `notification_category`.`application_id`
            WHERE `application`.`name` = %s AND `category_override`.`user_id` =
                (SELECT `id` FROM `target` WHERE `name` = %s AND `type_id` =
                    (SELECT `id` FROM `target_type` WHERE `name` = 'user'))
            ''', (application, username))
        conn.commit()
        cursor.close()
        conn.close()
        resp.status = HTTP_204


<<<<<<< HEAD
=======
class InternalBuildMessages():
    allow_read_no_auth = False
    internal_allowlist_only = True

    def __init__(self, config):
        self.cfg = config

    def on_get(self, req, resp):
        notification = ujson.loads(req.context['body'])
        if 'application' not in notification:
            logger.warning('Failed to build due to missing application key')
            raise HTTPBadRequest('INVALID application')

        if notification.get('role') == 'literal_target':
            notification['unexpanded'] = True

        if "incident_id" in notification and "dynamic_index" in notification:
            # check if plan is dynamic and retrieve role & target for incident
            conn = db.engine.raw_connection()
            cursor = conn.cursor()

            # resolve dynamic role and target
            cursor.execute('''
                SELECT `target_role`.`name` as role, `target`.`name` as target FROM `dynamic_plan_map`
                JOIN `target` ON `target`.`id` = `dynamic_plan_map`.`target_id`
                JOIN `target_role` ON `dynamic_plan_map`.`role_id` = `target_role`.`id`
                WHERE `dynamic_plan_map`.`incident_id` = %s AND `dynamic_plan_map`.`dynamic_index` = %s
                ''', (notification["incident_id"], notification["dynamic_index"]))
            result = cursor.fetchone()
            if result is not None:
                dynamic_role, dynamic_target = result
                notification['target'] = dynamic_target
                notification['role'] = dynamic_role
            cursor.close()
            conn.close()

        notification['subject'] = '[%s] %s' % (notification['application'], notification.get('subject', ''))
        target_list = notification.get('target_list')
        role = notification.get('role')
        if not role and not target_list:
            logger.warning('Failed to build message with invalid role "%s" from app %s', role, notification['application'])
            raise HTTPBadRequest('INVALID role')

        target = notification.get('target')
        if not (target or target_list):
            logger.warning('Failed to build message with invalid target "%s" from app %s', target, notification['application'])
            raise HTTPBadRequest('INVALID target')
        expanded_targets = None
        # if role is literal_target skip unrolling
        if not notification.get('unexpanded'):
            # For multi-recipient notifications, pre-populate destination with literal targets,
            # then expand the remaining
            has_literal_target = False
            if target_list:
                expanded_targets = []
                notification['destination'] = []
                notification['bcc_destination'] = []
                for t in target_list:
                    role = t['role']
                    target = t['target']
                    bcc = t.get('bcc')
                    try:
                        if role == 'literal_target':
                            if bcc:
                                notification['bcc_destination'].append(target)
                            else:
                                notification['destination'].append(target)
                            has_literal_target = True
                        else:
                            names = direct_lookup(self.cfg, role, target)
                            expanded_targets += [{'target': e, 'bcc': bcc} for e in names]
                    except IrisRoleLookupException:
                        # Maintain best-effort delivery for remaining targets if one fails to resolve
                        continue
            else:
                try:
                    expanded_targets = direct_lookup(self.cfg, role, target)
                except IrisRoleLookupException:
                    expanded_targets = None
            if not expanded_targets and not has_literal_target:
                logger.warning('Failed to build with invalid role:target "%s:%s" from app %s', role, target, notification['application'])
                raise HTTPBadRequest('INVALID role:target')

        sanitize_unicode_dict(notification)

        # If we're rendering this using templates+context instead of body, fill in the
        # needed iris key.
        if 'template' in notification:
            if 'context' not in notification:
                logger.warning('Failed to build due to missing context from app %s', notification['application'])
                raise HTTPBadRequest('INVALID context')
            else:
                # fill in dummy iris meta data
                notification['context']['iris'] = {}
        elif 'email_html' in notification:
            if not isinstance(notification['email_html'], str):
                logger.warning('Failed to build with invalid email_html from app %s: %s', notification['application'], notification['email_html'])
                raise HTTPBadRequest('INVALID email_html')

        notifications = []
        if notification.get('unexpanded'):
            notification['destination'] = notification['target']
            notifications.append(notification)
        elif notification.get('multi-recipient'):
            notification['target'] = expanded_targets
            notifications.append(notification)
        else:
            for _target in expanded_targets:
                temp_notification = notification.copy()
                temp_notification['target'] = _target
                notifications.append(temp_notification)

        messages = []
        for notification in notifications:
            success = False
            try:
                success, message = set_target_contact(notification)
            except (ValueError, TypeError):
                success = False
            if not success:
                logger.warning('Failed to build, could not resolve target contacts %s' % ujson.dumps(notification))
                continue
            try:
                message = render(message)
                messages.append(message)
            except Exception as e:
                logger.warning('Failed to render message %s with error: %s' % (ujson.dumps(notification), str(e)))
        if len(messages) == 0:
            raise HTTPBadRequest('Failed to build, could not resolve any messages from notification')

        conn = db.engine.raw_connection()
        cursor = conn.cursor()
        # Find custom sender address for application, currently only emails are supported
        cursor.execute('''
            SELECT `sender_address` FROM `application_custom_sender_address`
            JOIN `application` on `application_custom_sender_address`.`application_id` = `application`.`id`
            JOIN `mode` on `application_custom_sender_address`.`mode_id` = `mode`.`id`
            WHERE `application`.`name` = %s AND `mode`.`name` = %s
            ''', (notification['application'], 'email'))
        sender_address = cursor.fetchone()
        cursor.close()
        conn.close()

        if sender_address is not None:
            for idx, message in enumerate(messages):
                # add sender address as message attribute to emails
                if message['mode'] == 'email':
                    message['sender_address'] = sender_address[0]
                    messages[idx] = message

        if notification.get('multi-recipient'):
            # if multirecipient separate into multiple messages
            # TODO: rewrite target expansion to preserve proper multirecipient target->destination relationship, for now format messages like literal_target role
            split_msgs = []
            multi_msg = messages[0]
            for dest in multi_msg["destination"]:
                # copy message and format as a single message
                individual_msg = multi_msg.copy()
                del individual_msg["destination"]
                del individual_msg["bcc_destination"]
                del individual_msg["target_list"]
                individual_msg["destination"] = dest
                individual_msg["target"] = dest
                split_msgs.append(individual_msg)
            for bcc_dest in multi_msg["bcc_destination"]:
                # copy message and format as a single message
                individual_msg = multi_msg.copy()
                del individual_msg["destination"]
                del individual_msg["bcc_destination"]
                del individual_msg["target_list"]
                individual_msg["bcc_destination"] = bcc_dest
                individual_msg["target"] = bcc_dest
                split_msgs.append(individual_msg)
            # replace the multi-message formatted list with the individual formatted messages list
            messages = split_msgs

        resp.status = HTTP_200
        resp.body = ujson.dumps(messages)


class InternalApplicationsAuth():
    allow_read_no_auth = False
    internal_allowlist_only = True

    def on_get(self, req, resp):

        connection = db.engine.raw_connection()
        cursor = connection.cursor(db.dict_cursor)
        cursor.execute('''SELECT `name`, `key` FROM `application` WHERE `auth_only` is False''')
        apps = cursor.fetchall()

        cursor.close()
        connection.close()

        payload = apps
        resp.status = HTTP_200
        resp.body = ujson.dumps(payload)


class InternalIncident():
    allow_read_no_auth = False
    internal_allowlist_only = True

    def on_post(self, req, resp, incident_id):

        body = ujson.loads(req.context['body'])

        if 'current_step' not in body or 'active' not in body:
            raise HTTPBadRequest('Missing required fields "current_step" or "active" in body')

        if not isinstance(body['current_step'], int):
            raise HTTPBadRequest('"step" field must be an integer"')

        connection = db.engine.raw_connection()
        cursor = connection.cursor(db.dict_cursor)

        cursor.execute(''' SELECT EXISTS (SELECT `id` from `incident` where `id` = %s) as valid''', incident_id)
        if not cursor.fetchone().get('valid'):
            cursor.close()
            connection.close()
            raise HTTPBadRequest('Invalid incident id')

        if body['active']:
            active = 1
        else:
            active = 0

        cursor.execute('''UPDATE `incident` SET `current_step` = %s, `active` = %s WHERE `id` = %s''', (body['current_step'], active, incident_id))
        connection.commit()
        cursor.close()
        connection.close()
        resp.status = HTTP_200


class InternalTarget():
    allow_read_no_auth = False
    internal_allowlist_only = True

    def __init__(self, config):
        self.cfg = config

    def on_get(self, req, resp):

        role = req.get_param('role', required=True)
        target = req.get_param('target', required=True)

        payload = {"error": None, "users": {}}
        names = direct_lookup(self.cfg, role, target)

        for username in names:
            user_data = get_user_details(username)
            payload['users'][username] = user_data

        resp.status = HTTP_200
        resp.body = ujson.dumps(payload)


def direct_lookup(config, role, target):
    targets = None
    for role_lookup in get_role_lookups(config):
        targets = role_lookup.get(role, target)
        if targets is not None:
            break
        else:
            targets = []
    return targets


class SenderPeerCount():
    allow_read_no_auth = False
    internal_allowlist_only = True

    def on_get(self, req, resp):
        connection = db.engine.raw_connection()
        cursor = connection.cursor(db.dict_cursor)
        cursor.execute("SELECT count(`node_id`) as peer_count FROM `IMP_cluster_members`")
        result = cursor.fetchone()
        cursor.close()
        connection.close()
        resp.status = HTTP_200
        resp.body = ujson.dumps(result)


class SenderHeartbeat():
    allow_read_no_auth = False
    internal_allowlist_only = True

    def __init__(self, config):
        cfg = config.get("iris-message-processor", {})
        self.zk_hosts = cfg.get("zk_hosts", "127.0.0.1:2181")
        self.lock_path = cfg.get("lock_path", "/iris_message_processor/db_locks/bucket_lock")
        self.number_of_buckets = cfg.get("number_of_buckets", 100)
        self.sender_ttl = config.get("sender_ttl", 60)
        self.zk_debug = config.get("zk_debug", True)

    def on_get(self, req, resp, node_id):
        payload = {}

        # configure sql client
        connection = db.engine.raw_connection()
        cursor = connection.cursor(db.dict_cursor)

        if self.zk_debug:
            # use exitstack to replace zookeeper lock context manager for testing
            lock = ExitStack()
        else:
            # configure zookeeper client
            zk = KazooClient(self.zk_hosts)
            zk.start()
            node_uuid = node_id + "-" + str(uuid.uuid4())
            lock = zk.Lock(self.lock_path, node_uuid)
        # wait until we are able to acquire the global lock before proceeding
        with lock:

            # check if node is already a member of the cluster and if new member assign it some buckets
            cursor.execute("SELECT * FROM IMP_cluster_members where node_id = %s", node_id)
            if not cursor.fetchone():

                cursor.execute("select * from IMP_cluster_members")
                cluster_members = cursor.fetchall()

                # node was not previously a member of this cluster so figure out what nodes to assign to itself
                cursor.execute(
                    "INSERT INTO IMP_cluster_members VALUES(%s, %s, NOW())", (node_id, req.remote_addr))

                # node is the first node in the cluster, directly assign all buckets to it
                if len(cluster_members) == 0:
                    insert_sql = "INSERT INTO IMP_bucket_assignments VALUES"
                    insert_values = []
                    # build bulk insert sql query
                    insert_sql += ("(%s, %s)," * self.number_of_buckets)[:-1]
                    for i in range(self.number_of_buckets):
                        insert_values.append(node_id)
                        insert_values.append(i)
                    cursor.execute(insert_sql, tuple(insert_values))
                    connection.commit()

                # node is not first find buckets to reallocate to itself from other nodes
                else:

                    node_to_assigned_buckets = {}
                    node_to_change_buckets = {}
                    for row in cluster_members:
                        node_to_assigned_buckets[row.get("node_id")] = []
                        node_to_change_buckets[row.get("node_id")] = []

                    # fetch data from bucket changes table
                    cursor.execute("SELECT * FROM IMP_bucket_changes")
                    bucket_changes_results = cursor.fetchall()
                    for row in bucket_changes_results:
                        node_to_change_buckets.get(
                            row["node_id"], []).append(row.get("bucket_id"))

                    # fetch data from bucket assignments table for buckets that do not have any pending changes
                    cursor.execute(
                        "SELECT * FROM IMP_bucket_assignments WHERE IMP_bucket_assignments.bucket_id NOT IN (SELECT IMP_bucket_changes.bucket_id from IMP_bucket_changes)")
                    assigned_buckets = cursor.fetchall()
                    for row in assigned_buckets:
                        node_to_assigned_buckets.get(
                            row["node_id"], []).append(row["bucket_id"])

                    # how many total buckets does the new node need
                    required_buckets = math.floor(self.number_of_buckets / (len(cluster_members) + 1))

                    # go node by node through existing nodes to determine what buckets we are going to take from each
                    for row in cluster_members:
                        # keep track af how many buckets we have reassigned for each node
                        buckets_reassigned = 0
                        donor_node_id = row.get("node_id")
                        donor_buckets_total = len(node_to_change_buckets.get(
                            donor_node_id, [])) + len(node_to_assigned_buckets.get(donor_node_id, []))
                        buckets_to_take = donor_buckets_total - required_buckets

                        if buckets_to_take > 0:
                            # prioritize reassigning buckets in IMP_bucket_changes to minimize bucket shuffling
                            for bucket in node_to_change_buckets.get(donor_node_id):
                                cursor.execute(
                                    "UPDATE IMP_bucket_changes SET node_id = %s WHERE bucket_id = %s", (node_id, bucket))
                                buckets_reassigned += 1
                                if buckets_reassigned >= buckets_to_take:
                                    break
                            # we still need more buckets from this donor node so take buckets from IMP_bucket_assignments
                            if buckets_reassigned < buckets_to_take:
                                for bucket in node_to_assigned_buckets.get(donor_node_id):
                                    cursor.execute(
                                        "INSERT INTO IMP_bucket_changes VALUES(%s,%s)", (node_id, bucket))
                                    buckets_reassigned += 1
                                    if buckets_reassigned >= buckets_to_take:
                                        break

                    connection.commit()
            else:
                # update last modified time to renew our TTL
                cursor.execute(
                    "UPDATE IMP_cluster_members SET last_modified = NOW() WHERE node_id = %s", node_id)

            # check if there are any buckets that belong to this node that we have to give up

            cursor.execute(
                "SELECT * FROM IMP_bucket_changes WHERE bucket_id IN (SELECT bucket_id FROM IMP_bucket_assignments WHERE node_id = %s)", node_id)
            bucket_changes_results = cursor.fetchall()
            for row in bucket_changes_results:
                # release buckets to the node that requested them
                cursor.execute("UPDATE IMP_bucket_assignments SET node_id = %s WHERE bucket_id = %s",
                               (row["node_id"], row["bucket_id"]))
                # delete IMP_bucket_changes request for teh bucket we just reassigned
                cursor.execute("DELETE FROM IMP_bucket_changes WHERE node_id = %s AND bucket_id = %s",
                               (row["node_id"], row["bucket_id"]))
            connection.commit()

            # check if there are are nodes who's cluster membership TTL has expired and redistribute their buckets

            # if a node has gone more than TTL seconds without checking in kick it out of the cluster
            cursor.execute(
                "SELECT * FROM IMP_cluster_members WHERE TIMESTAMPDIFF(SECOND,last_modified, NOW()) >= %s", self.sender_ttl)
            dead_nodes = cursor.fetchall()

            if len(dead_nodes) > 0:
                cursor.execute(
                    "SELECT * FROM IMP_cluster_members WHERE TIMESTAMPDIFF(SECOND,last_modified, NOW()) < %s", self.sender_ttl)
                alive_nodes = cursor.fetchall()

                # apply any changes that were already pending for the dead nodes
                for dead_node in dead_nodes:
                    cursor.execute(
                        "SELECT * FROM IMP_bucket_changes WHERE bucket_id IN (SELECT bucket_id FROM IMP_bucket_assignments WHERE node_id = %s)", dead_node["node_id"])
                    bucket_changes_results = cursor.fetchall()
                    for row in bucket_changes_results:
                        # release buckets to the node that requested them
                        cursor.execute("UPDATE IMP_bucket_assignments SET node_id = %s WHERE bucket_id = %s", (
                            row["node_id"], row["bucket_id"]))
                        # delete IMP_bucket_changes request for teh bucket we just reassigned
                        cursor.execute("DELETE FROM IMP_bucket_changes WHERE node_id = %s AND bucket_id = %s", (
                            row["node_id"], row["bucket_id"]))

                # give away the rest of the dead nodes' buckets in round robin fashion
                cursor.execute("SELECT * FROM IMP_bucket_assignments WHERE IMP_bucket_assignments.node_id IN (SELECT IMP_cluster_members.node_id FROM IMP_cluster_members WHERE TIMESTAMPDIFF(SECOND,last_modified, NOW()) >= %s)", self.sender_ttl)
                dead_node_buckets = cursor.fetchall()

                i = 0
                for bucket in dead_node_buckets:
                    if i >= len(alive_nodes):
                        i = 0
                    cursor.execute("UPDATE IMP_bucket_assignments SET node_id = %s WHERE bucket_id = %s",
                                   (alive_nodes[i]["node_id"], bucket["bucket_id"]))
                    i += 1
                connection.commit()
                #  delete dead nodes from cluster membership
                dead_node_ids = [node["node_id"] for node in dead_nodes]
                with db.guarded_session() as session:
                    session.execute("DELETE FROM IMP_cluster_members WHERE node_id IN :dead_node_ids", {"dead_node_ids": tuple(dead_node_ids)})
                    session.commit()

            if self.zk_debug:
                cursor.execute("SELECT * FROM IMP_bucket_assignments")
                bucket_assignments = cursor.fetchall()
                payload = bucket_assignments

        cursor.close()
        connection.close()

        if not self.zk_debug:
            zk.stop()
            zk.close()

        resp.status = HTTP_200
        resp.body = ujson.dumps(payload)

    def on_delete(self, req, resp, node_id):
        # gracefully remove node from the cluster

        # configure sql client
        payload = {}
        connection = db.engine.raw_connection()
        cursor = connection.cursor(db.dict_cursor)

        if self.zk_debug:
            # use exitstack to replace zookeeper lock context manager for testing
            lock = ExitStack()
        else:
            # configure zookeeper client
            zk = KazooClient(self.zk_hosts)
            zk.start()
            node_uuid = node_id + "-" + str(uuid.uuid4())
            lock = zk.Lock(self.lock_path, node_uuid)
        # wait until we are able to acquire the global lock before proceeding
        with lock:

            # fetch list of healthy nodes
            cursor.execute(
                "SELECT * FROM IMP_cluster_members WHERE TIMESTAMPDIFF(SECOND,last_modified, NOW()) < %s AND node_id != %s", (self.sender_ttl, node_id))
            alive_nodes = cursor.fetchall()

            # take care of any pending bucket changes for this node
            cursor.execute(
                "SELECT * FROM IMP_bucket_changes WHERE bucket_id IN (SELECT bucket_id FROM IMP_bucket_assignments WHERE node_id = %s)", node_id)
            bucket_changes_results = cursor.fetchall()
            for row in bucket_changes_results:
                # release buckets to the node that requested them
                cursor.execute("UPDATE IMP_bucket_assignments SET node_id = %s WHERE bucket_id = %s", (
                    row["node_id"], row["bucket_id"]))
                # delete IMP_bucket_changes request for the bucket we just reassigned
                cursor.execute("DELETE FROM IMP_bucket_changes WHERE node_id = %s AND bucket_id = %s", (
                    row["node_id"], row["bucket_id"]))

            # give away the rest of the node's buckets in round robin fashion
            cursor.execute("SELECT * FROM IMP_bucket_assignments WHERE IMP_bucket_assignments.node_id = %s", node_id)
            dead_node_buckets = cursor.fetchall()

            i = 0
            for bucket in dead_node_buckets:
                if i >= len(alive_nodes):
                    i = 0
                cursor.execute("UPDATE IMP_bucket_assignments SET node_id = %s WHERE bucket_id = %s", (alive_nodes[i]["node_id"], bucket["bucket_id"]))
                i += 1

            #  delete node from cluster membership
            cursor.execute(
                "DELETE FROM IMP_cluster_members WHERE node_id = %s", node_id)
            connection.commit()

        if self.zk_debug:
            cursor.execute("SELECT * FROM IMP_bucket_assignments")
            bucket_assignments = cursor.fetchall()
            payload = bucket_assignments
        else:
            zk.stop()
            zk.close()

        cursor.close()
        connection.close()
        resp.status = HTTP_200
        resp.body = ujson.dumps(payload)


class InternalIncidents():
    allow_read_no_auth = False
    internal_allowlist_only = True

    def __init__(self, config):
        external_sender_configs = config.get('external_sender', {})
        self.external_sender_incident_processing = external_sender_configs.get('external_sender_incident_processing', False)
        # allow external sender to process incidents into messages if it is in dryrun and will not send them
        self.external_sender_incident_dryrun = external_sender_configs.get('external_sender_incident_dryrun', False)

    def on_get(self, req, resp, node_id):

        if not (self.external_sender_incident_processing or self.external_sender_incident_dryrun):
            # do not return any incidents
            resp.status = HTTP_200
            resp.body = ujson.dumps([])
            return

        connection = db.engine.raw_connection()
        cursor = connection.cursor(db.dict_cursor)
        cursor.execute('''SELECT `id` FROM `incident` WHERE `active` = 1 AND `bucket_id` IN (SELECT `bucket_id` FROM `IMP_bucket_assignments` WHERE `node_id` = %s)''', node_id)
        result = cursor.fetchall()
        cursor.close()
        connection.close()
        incident_ids = [row["id"] for row in result]
        resp.status = HTTP_200
        resp.body = ujson.dumps(incident_ids)

    def on_post(self, req, resp, node_id):

        body = ujson.loads(req.context['body'])

        if 'incident_ids' not in body:
            raise HTTPBadRequest('Missing incident ids in POST body')

        if not isinstance(body['incident_ids'], list):
            raise HTTPBadRequest('incident_ids must be a list')

        if len(body['incident_ids']) < 1:
            raise HTTPBadRequest('incident_ids list cannot be empty')

        query = incident_query % ', '.join(incident_columns[f] for f in incident_columns)
        query += ' WHERE `incident`.`active` = 1 AND `incident`.`id` IN %s'
        sql_values = [tuple(body['incident_ids'])]
        connection = db.engine.raw_connection()
        cursor = connection.cursor(db.ss_dict_cursor)
        cursor.execute(query, sql_values)
        resp.status = HTTP_200
        resp.body = ujson.dumps(stream_incidents_with_context(cursor, False))
        cursor.close()
        connection.close()


class PlanAggregationSettings():
    allow_read_no_auth = True
    internal_allowlist_only = False

    def on_get(self, req, resp):

        connection = db.engine.raw_connection()
        cursor = connection.cursor(db.dict_cursor)
        cursor.execute('SELECT `plan`.`id`, `plan`.`name`, `plan`.`threshold_window`, `plan`.`threshold_count`, `plan`.`aggregation_window`, `plan`.`aggregation_reset` FROM `plan` INNER JOIN `plan_active` ON `plan`.`id` = `plan_active`.`plan_id`')
        result = cursor.fetchall()
        cursor.close()
        connection.close()
        resp.status = HTTP_200
        resp.body = ujson.dumps(result)


>>>>>>> ec14a93e
def update_cache_worker():
    while True:
        logger.debug('Reinitializing cache')
        cache.init()
        sleep(60)


def json_error_serializer(req, resp, exception):
    resp.body = exception.to_json()
    resp.content_type = 'application/json'


def construct_falcon_api(debug, healthcheck_path, allowed_origins, iris_sender_app,
                         zk_hosts, default_sender_addr, supported_timezones, config):
    cors = CORS(allow_origins_list=allowed_origins)
    api = API(middleware=[
        ReqBodyMiddleware(),
        AuthMiddleware(debug=debug),
        ACLMiddleware(debug=debug),
        HeaderMiddleware(),
        cors.middleware
    ])
    external_sender_incident_processing = config.get('external_sender', {}).get('external_sender_incident_processing', False)

    api.set_error_serializer(json_error_serializer)

    api.add_route('/v0/plans/{plan_id}', Plan())
    api.add_route('/v0/plans', Plans())

    api.add_route('/v0/incidents/{incident_id}', Incident(config))
    api.add_route('/v0/incidents', Incidents(config))
    api.add_route('/v0/incidents/claim', ClaimIncidents(config))
    api.add_route('/v0/incidents/{incident_id}/resolve', Resolved(config))
    api.add_route('/v0/incidents/{incident_id}/comments', Comments())

    api.add_route('/v0/messages/{message_id}', Message(config))
    api.add_route('/v0/messages/{message_id}/auditlog', MessageAuditLog(config))
    api.add_route('/v0/messages', Messages(config))

    api.add_route('/v0/notifications', Notifications(zk_hosts, default_sender_addr, config))

    api.add_route('/v0/targets/{target_type}', Target())
    api.add_route('/v0/targets', Targets())

    api.add_route('/v0/target_roles', TargetRoles())

    api.add_route('/v0/templates/{template_id}', Template())
    api.add_route('/v0/templates', Templates())

    api.add_route('/v0/users/{username}', User())
    api.add_route('/v0/users/settings/{username}', UserSettings(supported_timezones))
    api.add_route('/v0/users/modes/{username}', UserModes())
    api.add_route('/v0/users/overrides/{username}', UserTemplateOverrides())
    api.add_route('/v0/users/reprioritization/{username}', Reprioritization())
    api.add_route('/v0/users/reprioritization/{username}/{src_mode_name}', ReprioritizationMode())

    api.add_route('/v0/modes', Modes())

    api.add_route('/v0/targets/{target_type}/exists', ValidTarget())
    api.add_route('/v0/users/{username}/in_lists', UserMembership())

    api.add_route('/v0/applications/{app_name}/quota', ApplicationQuota())
    api.add_route('/v0/applications/{app_name}/stats', ApplicationStats(config))
    api.add_route('/v0/applications/{app_name}/key', ApplicationKey())
    api.add_route('/v0/applications/{app_name}/rekey', ApplicationReKey())
    api.add_route('/v0/applications/{app_name}/secondary', ApplicationSecondaryKey())
    api.add_route('/v0/applications/{app_name}/incident_emails', ApplicationEmailIncidents())
    api.add_route('/v0/applications/{app_name}/rename', ApplicationRename())
    api.add_route('/v0/applications/{app_name}/plans', ApplicationPlans())
    api.add_route('/v0/applications/{app_name}', Application())
    api.add_route('/v0/applications', Applications())

    api.add_route('/v0/priorities', Priorities())

    if external_sender_incident_processing:
        api.add_route('/v0/response/email', ResponseEmailExternal(config, 'email'))
        api.add_route('/v0/response/twilio/calls', ResponseTwilioCallExternal(config, 'call'))
        api.add_route('/v0/response/twilio/messages', ResponseTwilioMessageExternal(config, 'sms'))
        api.add_route('/v0/response/slack', ResponseSlackExternal(config, 'slack'))
    else:
        api.add_route('/v0/response/gmail', ResponseEmail(iris_sender_app))
        api.add_route('/v0/response/email', ResponseEmail(iris_sender_app))
        api.add_route('/v0/response/gmail-oneclick', ResponseGmailOneClick(iris_sender_app))
        api.add_route('/v0/response/twilio/calls', ResponseTwilioCalls(iris_sender_app))
        api.add_route('/v0/response/twilio/messages', ResponseTwilioMessages(iris_sender_app))
        api.add_route('/v0/response/slack', ResponseSlack(iris_sender_app))
    api.add_route('/v0/twilio/deliveryupdate', TwilioDeliveryUpdate(config))

    api.add_route('/v0/categories', NotificationCategories())
    api.add_route('/v0/categories/{application}', NotificationCategories())
    api.add_route('/v0/users/{username}/categories', CategoryOverrides())
    api.add_route('/v0/users/{username}/slackid', UserToSlackID(config))
    api.add_route('/v0/users/{username}/categories/{application}', CategoryOverrides())

<<<<<<< HEAD
=======
    api.add_route('/v0/internal/auth/applications', InternalApplicationsAuth())
    api.add_route('/v0/internal/incident/{incident_id}', InternalIncident())
    api.add_route('/v0/internal/target', InternalTarget(config))
    api.add_route('/v0/internal/plan_aggregation_settings', PlanAggregationSettings())
    api.add_route('/v0/internal/build_message', InternalBuildMessages(config))
    api.add_route('/v0/internal/sender_heartbeat/{node_id}', SenderHeartbeat(config))
    api.add_route('/v0/internal/incidents/{node_id}', InternalIncidents(config))
    api.add_route('/v0/internal/sender_peer_count', SenderPeerCount())

>>>>>>> ec14a93e
    mobile_config = config.get('iris-mobile', {})
    if mobile_config.get('activated'):
        api.add_route('/v0/devices', Devices(mobile_config))

    api.add_route('/v0/singlestats/{stat_name}', Singlestats(config))
    api.add_route('/v0/stats', Stats(config))

    api.add_route('/v0/timezones', SupportedTimezones(supported_timezones))

    api.add_route('/healthcheck', Healthcheck(healthcheck_path))

    init_webhooks(config, api)

    return api


def init_webhooks(config, api):
    webhooks = config.get('webhooks', [])
    for webhook in webhooks:
        webhook_class = import_custom_module('iris.webhooks', webhook)
        api.add_route('/v0/webhooks/' + webhook, webhook_class())


def get_api(config):
    db.init(config)
    spawn(update_cache_worker)
    init_plugins(config.get('plugins', {}))
    init_validators(config.get('validators', []))
    healthcheck_path = config['healthcheck_path']
    allowed_origins = config.get('allowed_origins', [])
    iris_sender_app = config['sender'].get('sender_app')

    debug = False
    if config['server'].get('disable_auth'):
        debug = True

    default_leader_sender = config['sender'].get('leader_sender', config['sender'])
    default_leader_sender_addr = (default_leader_sender['host'], default_leader_sender['port'])
    zk_hosts = config['sender'].get('zookeeper_cluster', False)
    supported_timezones = config.get('supported_timezones', [])

    # all notifications go through leader sender for now
    app = construct_falcon_api(
        debug, healthcheck_path, allowed_origins, iris_sender_app, zk_hosts, default_leader_sender_addr, supported_timezones, config)

    # Need to call this after all routes have been created
    app = ui.init(config, app)
    return app


def get_api_app():
    logging.basicConfig(format='[%(asctime)s] [%(process)d] [%(levelname)s] %(name)s %(message)s',
                        level=logging.INFO, datefmt='%Y-%m-%d %H:%M:%S %z')
    return get_api(load_config())<|MERGE_RESOLUTION|>--- conflicted
+++ resolved
@@ -40,10 +40,7 @@
 from .role_lookup import get_role_lookups
 from .config import load_config
 from iris.vendors.iris_slack import iris_slack
-<<<<<<< HEAD
-=======
 from iris.role_lookup import IrisRoleLookupException
->>>>>>> ec14a93e
 from iris.sender import auditlog
 from iris.bin.sender import set_target_contact, render
 from iris.utils import sanitize_unicode_dict
@@ -1474,8 +1471,6 @@
     allow_read_no_auth = True
 
     def __init__(self, config):
-<<<<<<< HEAD
-=======
         # if external sender is enabled forward message query through external sender api
         external_sender_configs = config.get('external_sender', {})
         self.external_sender_incident_processing = external_sender_configs.get('external_sender_incident_processing', False)
@@ -1485,7 +1480,6 @@
         self.external_sender_version = external_sender_configs.get('external_sender_version')
         # if disable_auth is True, set verify to False
         self.verify = external_sender_configs.get('ca_bundle_path', False)
->>>>>>> ec14a93e
         self.custom_incident_handler_dispatcher = CustomIncidentHandlerDispatcher(config)
 
     def on_get(self, req, resp):
@@ -1837,8 +1831,6 @@
     allow_read_no_auth = True
 
     def __init__(self, config):
-<<<<<<< HEAD
-=======
         # if external sender is enabled forward message query through external sender api
         external_sender_configs = config.get('external_sender', {})
         self.external_sender_incident_processing = external_sender_configs.get('external_sender_incident_processing', False)
@@ -1848,7 +1840,6 @@
         self.external_sender_version = external_sender_configs.get('external_sender_version')
         # if disable_auth is True, set verify to False
         self.verify = external_sender_configs.get('ca_bundle_path', False)
->>>>>>> ec14a93e
         self.custom_incident_handler_dispatcher = CustomIncidentHandlerDispatcher(config)
 
     def on_get(self, req, resp, incident_id):
@@ -2589,8 +2580,6 @@
 
         message['application'] = req.context['app']['name']
 
-<<<<<<< HEAD
-=======
         # if external sender is enabled send notification requests there
         if self.external_sender_notification_processing:
             # when ramped at 100% range is [1,1] when 50% range is [1,2] at 10% range is [1,10] and so on
@@ -2616,7 +2605,6 @@
                 logger.error("failed posting notification via external sender: %s", r.text)
                 raise HTTPBadRequest(r.text)
 
->>>>>>> ec14a93e
         # If we're using ZK, try that to get leader
         if self.coordinator:
             sender_addr = None
@@ -5820,8 +5808,6 @@
         resp.status = HTTP_204
 
 
-<<<<<<< HEAD
-=======
 class InternalBuildMessages():
     allow_read_no_auth = False
     internal_allowlist_only = True
@@ -6426,7 +6412,6 @@
         resp.body = ujson.dumps(result)
 
 
->>>>>>> ec14a93e
 def update_cache_worker():
     while True:
         logger.debug('Reinitializing cache')
@@ -6521,8 +6506,6 @@
     api.add_route('/v0/users/{username}/slackid', UserToSlackID(config))
     api.add_route('/v0/users/{username}/categories/{application}', CategoryOverrides())
 
-<<<<<<< HEAD
-=======
     api.add_route('/v0/internal/auth/applications', InternalApplicationsAuth())
     api.add_route('/v0/internal/incident/{incident_id}', InternalIncident())
     api.add_route('/v0/internal/target', InternalTarget(config))
@@ -6532,7 +6515,6 @@
     api.add_route('/v0/internal/incidents/{node_id}', InternalIncidents(config))
     api.add_route('/v0/internal/sender_peer_count', SenderPeerCount())
 
->>>>>>> ec14a93e
     mobile_config = config.get('iris-mobile', {})
     if mobile_config.get('activated'):
         api.add_route('/v0/devices', Devices(mobile_config))

--- conflicted
+++ resolved
@@ -18,12 +18,13 @@
 from jinja2.sandbox import SandboxedEnvironment
 from urlparse import parse_qs
 import ujson
-from falcon import (before, HTTP_200, HTTP_201, HTTP_204, HTTPBadRequest,
+from falcon import (HTTP_200, HTTP_201, HTTP_204, HTTPBadRequest,
                     HTTPNotFound, HTTPUnauthorized, HTTPForbidden, HTTPFound,
                     HTTPInternalServerError, API)
 from falcon_cors import CORS
 from sqlalchemy.exc import IntegrityError
 import falcon.uri
+import falcon
 
 from collections import defaultdict
 from streql import equals
@@ -4012,7 +4013,7 @@
     def __init__(self, config):
         self.allowed_apps = config.get('devices_allowed_apps', [])
 
-    @before(restrict_apps)
+    @falcon.before(restrict_apps)
     def on_post(self, req, resp):
         data = ujson.loads(req.context['body'])
         user = data.get('username')
@@ -4025,16 +4026,21 @@
         # Open database connection
         conn = db.engine.raw_connection()
         cursor = conn.cursor()
-
-        cursor.execute('''INSERT IGNORE INTO device (registration_id, user_id, platform)
-                          VALUES (%s,
-                                  (SELECT `id` FROM `target` WHERE `name` = %s
-                                     AND `type_id` = (SELECT `id` FROM `target_type` WHERE `name` = 'user')),
-                                  %s)''',
-                       (registration_id, user, platform))
-        conn.commit()
-        cursor.close()
-        conn.close()
+        try:
+            cursor.execute('''INSERT IGNORE INTO device (registration_id, user_id, platform)
+                              VALUES (%s,
+                                      (SELECT `id` FROM `target` WHERE `name` = %s
+                                         AND `type_id` = (SELECT `id` FROM `target_type` WHERE `name` = 'user')),
+                                      %s)''',
+                           (registration_id, user, platform))
+        except Exception:
+            logger.exception('Device registration failure for user %s', user)
+            raise HTTPBadRequest('Failed to register device')
+        else:
+            conn.commit()
+        finally:
+            cursor.close()
+            conn.close()
 
         resp.status = HTTP_201
 
@@ -4051,12 +4057,8 @@
     resp.content_type = 'application/json'
 
 
-<<<<<<< HEAD
 def construct_falcon_api(debug, healthcheck_path, allowed_origins, iris_sender_app,
-                         zk_hosts, default_sender_addr, mobile_config):
-=======
-def construct_falcon_api(debug, healthcheck_path, allowed_origins, iris_sender_app, zk_hosts, default_sender_addr, supported_timezones, config):
->>>>>>> 7f8c055b
+                         zk_hosts, default_sender_addr, supported_timezones, config):
     cors = CORS(allow_origins_list=allowed_origins)
     api = API(middleware=[
         ReqBodyMiddleware(),
@@ -4116,6 +4118,7 @@
     api.add_route('/v0/response/slack', ResponseSlack(iris_sender_app))
     api.add_route('/v0/twilio/deliveryupdate', TwilioDeliveryUpdate())
 
+    mobile_config = config.get('iris-mobile', {})
     if mobile_config.get('activated'):
         api.add_route('/v0/devices', Devices(mobile_config))
 
@@ -4145,7 +4148,6 @@
     healthcheck_path = config['healthcheck_path']
     allowed_origins = config.get('allowed_origins', [])
     iris_sender_app = config['sender'].get('sender_app')
-    mobile_config = config.get('iris-mobile', {})
 
     debug = False
     if config['server'].get('disable_auth'):
@@ -4158,12 +4160,7 @@
 
     # all notifications go through master sender for now
     app = construct_falcon_api(
-<<<<<<< HEAD
-        debug, healthcheck_path, allowed_origins, iris_sender_app, zk_hosts,
-        default_master_sender_addr, mobile_config)
-=======
         debug, healthcheck_path, allowed_origins, iris_sender_app, zk_hosts, default_master_sender_addr, supported_timezones, config)
->>>>>>> 7f8c055b
 
     # Need to call this after all routes have been created
     app = ui.init(config, app)

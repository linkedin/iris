--- conflicted
+++ resolved
@@ -1365,22 +1365,15 @@
             for step in steps:
                 if 'dynamic_index' in step:
                     dynamic_indices.add(step['dynamic_index'])
-<<<<<<< HEAD
                 if (step.get('wait', 0) * step.get('count', 0)) > longest_step:
                     longest_step = step.get('wait', 0) * step.get('count', 0)
             plan_length += longest_step
-=======
-                plan_length += step.get('wait', 0) * step.get('count', 0)
->>>>>>> fe9b78fd
 
         if dynamic_indices != set(range(len(dynamic_indices))):
             raise HTTPBadRequest('Invalid plan',
                                  'Dynamic target numbers must span 0..n without gaps')
-<<<<<<< HEAD
+
         if plan_length > 86400:
-=======
-        if plan_length > 1440:
->>>>>>> fe9b78fd
             raise HTTPBadRequest('Invalid plan',
                                  'Plan length exceeds the 24 hour maximum')
 

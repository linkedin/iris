import datetime
import time
import logging
import ujson
from falcon import HTTP_201, HTTPBadRequest, HTTPInvalidParam

from iris import db
from iris import utils
from iris.webhooks.webhook import webhook

logger = logging.getLogger(__name__)


class grafana(webhook):
    allow_read_no_auth = False

    def create_context(self, body):
        context_json_str = ujson.dumps(body)
        if len(context_json_str) > 65535:
            logger.warning('POST to grafana exceeded acceptable size')
            raise HTTPBadRequest('Context too long')

        return context_json_str

    def on_post(self, req, resp):
        '''
        This endpoint is compatible with the webhook post from Grafana.
        Simply configure Grafana with a new notification channel with type 'webhook'
        and a plan parameter pointing to your iris plan.

        Name: 'iris-team1'
        Url: http://iris:16649/v0/webhooks/grafana?application=test-app&key=sdffdssdf&plan=team1
        '''
        alert_params = ujson.loads(req.context['body'])

        with db.guarded_session() as session:
            plan = req.get_param('plan', True)
            plan_id = session.execute('SELECT `plan_id` FROM `plan_active` WHERE `name` = :plan',
                                      {'plan': plan}).scalar()
            if not plan_id:
                logger.warning('No active plan "%s" found', plan)
                raise HTTPInvalidParam('plan does not exist or is not active')

            app = req.context['app']

            if not session.execute('SELECT EXISTS(SELECT 1 FROM `application` WHERE id = :id)', {'id': app['id']}).scalar():
                raise HTTPBadRequest('Invalid application')

            context_json_str = self.create_context(alert_params)

            app_template_count = session.execute('''
                SELECT EXISTS (
                  SELECT 1 FROM
                  `plan_notification`
                  JOIN `template` ON `template`.`name` = `plan_notification`.`template`
                  JOIN `template_content` ON `template_content`.`template_id` = `template`.`id`
                  WHERE `plan_notification`.`plan_id` = :plan_id
                  AND `template_content`.`application_id` = :app_id
                )
            ''', {'app_id': app['id'], 'plan_id': plan_id}).scalar()

            if not app_template_count:
                logger.warning('no plan template exists for this app')
                raise HTTPBadRequest('No plan template actions exist for this app')

            data = {
                'plan_id': plan_id,
                'created': datetime.datetime.utcnow(),
                'application_id': app['id'],
                'context': context_json_str,
                'current_step': 0,
                'active': True,
                'bucket_id': utils.generate_bucket_id()
            }

            incident_id = session.execute(
                '''INSERT INTO `incident` (`plan_id`, `created`, `context`,
                                           `current_step`, `active`, `application_id`, `bucket_id`)
                   VALUES (:plan_id, :created, :context, 0, :active, :application_id, :bucket_id)''',
                data).lastrowid
<<<<<<< HEAD
=======
            # adding additional context
            if self.enable_default_metavariables_in_context or plan in self.metavariables_in_context_allow_list:
                iris_metacontext = {'incident_id': incident_id, 'created': int(data.get('created').timestamp())}
                alert_params['iris'] = iris_metacontext
                context_json_str = self.create_context(alert_params)
                session.execute('''UPDATE `incident` SET `context` = :context_json_str where `id` = :incident_id ''', {'context_json_str': context_json_str, 'incident_id': incident_id})
>>>>>>> f9d0beb5

            session.commit()
            session.close()

        resp.status = HTTP_201
        resp.set_header('Location', '/incidents/%s' % incident_id)
        resp.body = ujson.dumps(incident_id)

        # optional incident handler to do additional tasks after the incident has been created
        incident_data = {
            'id': incident_id,
            'plan': plan,
            'plan_id': plan_id,
            'created': int(time.time()),
            'application': app.get("name"),
            'context': alert_params
        }
        self.custom_incident_handler(incident_data)<|MERGE_RESOLUTION|>--- conflicted
+++ resolved
@@ -78,15 +78,6 @@
                                            `current_step`, `active`, `application_id`, `bucket_id`)
                    VALUES (:plan_id, :created, :context, 0, :active, :application_id, :bucket_id)''',
                 data).lastrowid
-<<<<<<< HEAD
-=======
-            # adding additional context
-            if self.enable_default_metavariables_in_context or plan in self.metavariables_in_context_allow_list:
-                iris_metacontext = {'incident_id': incident_id, 'created': int(data.get('created').timestamp())}
-                alert_params['iris'] = iris_metacontext
-                context_json_str = self.create_context(alert_params)
-                session.execute('''UPDATE `incident` SET `context` = :context_json_str where `id` = :incident_id ''', {'context_json_str': context_json_str, 'incident_id': incident_id})
->>>>>>> f9d0beb5
 
             session.commit()
             session.close()

<<<<<<< HEAD
from __future__ import absolute_import

=======
import datetime
import logging
>>>>>>> 06cf2cfd
import ujson
from falcon import HTTPBadRequest

from iris.webhooks.webhook import webhook


class alertmanager(webhook):

    def validate_post(self, body):
        if not all(k in body for k in("version", "status", "alerts")):
            raise HTTPBadRequest('missing version, status and/or alert attributes')

        if 'iris_plan' not in body["groupLabels"]:
            raise HTTPBadRequest('missing iris_plan in group labels')

<<<<<<< HEAD
=======
    def create_context(self, body):
        context_json_str = ujson.dumps(body)
        if len(context_json_str) > 65535:
            logger.warning('POST to alertmanager exceeded acceptable size')
            raise HTTPBadRequest('Context too long')

        return context_json_str

>>>>>>> 06cf2cfd
    def on_post(self, req, resp):
        '''
        This endpoint is compatible with the webhook post from Alertmanager.
        Simply configure alertmanager with a receiver pointing to iris, like
        so:

        receivers:
        - name: 'iris-team1'
          webhook_configs:
            - url: http://iris:16649/v0/webhooks/alertmanager?application=test-app&key=sdffdssdf

        Where application points to an application and key in Iris.

        For every POST from alertmanager, a new incident will be created, if the iris_plan label
        is attached to an alert.
        '''
        alert_params = ujson.loads(req.context['body'])
<<<<<<< HEAD
        plan = alert_params['groupLabels']['iris_plan']
        super().on_post(self, req, resp, plan)
=======
        self.validate_post(alert_params)

        with db.guarded_session() as session:
            plan = alert_params['groupLabels']['iris_plan']
            plan_id = session.execute('SELECT `plan_id` FROM `plan_active` WHERE `name` = :plan',
                                      {'plan': plan}).scalar()
            if not plan_id:
                raise HTTPNotFound()

            app = req.context['app']

            if not session.execute('SELECT EXISTS(SELECT 1 FROM `application` WHERE id = :id)', {'id': app['id']}).scalar():
                raise HTTPBadRequest('Invalid application')

            context_json_str = self.create_context(alert_params)

            app_template_count = session.execute('''
                SELECT EXISTS (
                  SELECT 1 FROM
                  `plan_notification`
                  JOIN `template` ON `template`.`name` = `plan_notification`.`template`
                  JOIN `template_content` ON `template_content`.`template_id` = `template`.`id`
                  WHERE `plan_notification`.`plan_id` = :plan_id
                  AND `template_content`.`application_id` = :app_id
                )
            ''', {'app_id': app['id'], 'plan_id': plan_id}).scalar()

            if not app_template_count:
                logger.warning('no plan template exists for this app')
                raise HTTPBadRequest('No plan template actions exist for this app')

            data = {
                'plan_id': plan_id,
                'created': datetime.datetime.utcnow(),
                'application_id': app['id'],
                'context': context_json_str,
                'current_step': 0,
                'active': True,
            }

            incident_id = session.execute(
                '''INSERT INTO `incident` (`plan_id`, `created`, `context`,
                                           `current_step`, `active`, `application_id`)
                   VALUES (:plan_id, :created, :context, 0, :active, :application_id)''',
                data).lastrowid

            session.commit()
            session.close()

        resp.status = HTTP_201
        resp.set_header('Location', '/incidents/%s' % incident_id)
        resp.body = ujson.dumps(incident_id)
>>>>>>> 06cf2cfd
<|MERGE_RESOLUTION|>--- conflicted
+++ resolved
@@ -1,10 +1,5 @@
-<<<<<<< HEAD
 from __future__ import absolute_import
 
-=======
-import datetime
-import logging
->>>>>>> 06cf2cfd
 import ujson
 from falcon import HTTPBadRequest
 
@@ -20,17 +15,7 @@
         if 'iris_plan' not in body["groupLabels"]:
             raise HTTPBadRequest('missing iris_plan in group labels')
 
-<<<<<<< HEAD
-=======
-    def create_context(self, body):
-        context_json_str = ujson.dumps(body)
-        if len(context_json_str) > 65535:
-            logger.warning('POST to alertmanager exceeded acceptable size')
-            raise HTTPBadRequest('Context too long')
 
-        return context_json_str
-
->>>>>>> 06cf2cfd
     def on_post(self, req, resp):
         '''
         This endpoint is compatible with the webhook post from Alertmanager.
@@ -48,60 +33,5 @@
         is attached to an alert.
         '''
         alert_params = ujson.loads(req.context['body'])
-<<<<<<< HEAD
         plan = alert_params['groupLabels']['iris_plan']
-        super().on_post(self, req, resp, plan)
-=======
-        self.validate_post(alert_params)
-
-        with db.guarded_session() as session:
-            plan = alert_params['groupLabels']['iris_plan']
-            plan_id = session.execute('SELECT `plan_id` FROM `plan_active` WHERE `name` = :plan',
-                                      {'plan': plan}).scalar()
-            if not plan_id:
-                raise HTTPNotFound()
-
-            app = req.context['app']
-
-            if not session.execute('SELECT EXISTS(SELECT 1 FROM `application` WHERE id = :id)', {'id': app['id']}).scalar():
-                raise HTTPBadRequest('Invalid application')
-
-            context_json_str = self.create_context(alert_params)
-
-            app_template_count = session.execute('''
-                SELECT EXISTS (
-                  SELECT 1 FROM
-                  `plan_notification`
-                  JOIN `template` ON `template`.`name` = `plan_notification`.`template`
-                  JOIN `template_content` ON `template_content`.`template_id` = `template`.`id`
-                  WHERE `plan_notification`.`plan_id` = :plan_id
-                  AND `template_content`.`application_id` = :app_id
-                )
-            ''', {'app_id': app['id'], 'plan_id': plan_id}).scalar()
-
-            if not app_template_count:
-                logger.warning('no plan template exists for this app')
-                raise HTTPBadRequest('No plan template actions exist for this app')
-
-            data = {
-                'plan_id': plan_id,
-                'created': datetime.datetime.utcnow(),
-                'application_id': app['id'],
-                'context': context_json_str,
-                'current_step': 0,
-                'active': True,
-            }
-
-            incident_id = session.execute(
-                '''INSERT INTO `incident` (`plan_id`, `created`, `context`,
-                                           `current_step`, `active`, `application_id`)
-                   VALUES (:plan_id, :created, :context, 0, :active, :application_id)''',
-                data).lastrowid
-
-            session.commit()
-            session.close()
-
-        resp.status = HTTP_201
-        resp.set_header('Location', '/incidents/%s' % incident_id)
-        resp.body = ujson.dumps(incident_id)
->>>>>>> 06cf2cfd
+        super().on_post(self, req, resp, plan)
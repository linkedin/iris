# Copyright (c) LinkedIn Corporation. All rights reserved. Licensed under the BSD-2 Clause license.
# See LICENSE in the project root for license information.

import ujson
import logging
import requests
import time
from iris_api.constants import SLACK_SUPPORT

logger = logging.getLogger(__name__)


class iris_slack(object):
<<<<<<< HEAD
    supports = frozenset([SLACK_SUPPORT])
=======
    supports = frozenset([
        # TODO: Uncomment this after getting auth permission
        # SLACK_SUPPORT
    ])
>>>>>>> 942e3866

    def __init__(self, config):
        self.config = config
        # For now slack has only IM mode but we can expand it to send msg to a
        # channel  instead of a user
        self.modes = {
            SLACK_SUPPORT: self.send_message
        }
        self.proxy = None
        if 'proxy' in self.config:
            host = self.config['proxy']['host']
            port = self.config['proxy']['port']
            self.proxy = {'http': 'http://%s:%s' % (host, port),
                          'https': 'https://%s:%s' % (host, port)}

    def construct_attachments(self, message):
        # TODO:
        # 1. Verify title, title_link and text.
        # 2. Include message buttons. Need to update relay code.
        message_attachments = self.config['message_attachments']
        return ujson.dumps([{"fallback": message_attachments['fallback'],
                             "color": message_attachments['color'],
                             "pretext": message_attachments['pretext'],
                             "title": message['subject'],
                             "title_link": self.config['iris_incident_url'] + '/' + message['incident_id'],
<<<<<<< HEAD
                             "text": message['body'],
                             "mrkdwn_in": ["pretext"],
                             # Used for interactive buttons
                             "attachment_type": "default",
                             "callback_id": message['id'],
                             "actions": [{"name": "claim",
                                          "text": "Claim Incident",
                                          "type": "button",
                                          "value": "claimed"}]
=======
                             "text": message['body']
                             # Used for interactive buttons
                             # "attachment_type": "default",
                             # "callback_id": message['id'],
                             # "actions": [{"name": "claim",
                             #              "text": "Claim Incident",
                             #              "type": "button",
                             #              "value": "claimed"
                             #              }]
>>>>>>> 942e3866
                             }])

    def get_destination(self, destination):
        # If the destination doesn't have '@' this adds it
        if not destination.startswith('@'):
            destination = '@%s' % (destination)
        return destination

    def send_message(self, message):
        start = time.time()
        slack_message = {'token': self.config['auth_token'],
                         'channel': self.get_destination(message['destination']),
                         'attachments': self.construct_attachments(message)}
        try:
            response = requests.post(self.config['base_url'],
                                     params=slack_message,
                                     headers={'Content-Type': 'application/json'},
                                     proxies=self.proxy)
            if response.status_code == 200:
                data = response.json()
                if data['ok']:
                    return time.time() - start
                # If message is invalid - {u'ok': False, u'error': u'invalid_arg_name'}
                logger.error('Received an error from slack api: %s', data['error'])
            else:
                logger.error('Failed to send message to slack:%d', response.status_code)
        except Exception, e:
            logger.exception(e)

    def send(self, message):
        return self.modes[message['mode']](message)<|MERGE_RESOLUTION|>--- conflicted
+++ resolved
@@ -11,14 +11,7 @@
 
 
 class iris_slack(object):
-<<<<<<< HEAD
     supports = frozenset([SLACK_SUPPORT])
-=======
-    supports = frozenset([
-        # TODO: Uncomment this after getting auth permission
-        # SLACK_SUPPORT
-    ])
->>>>>>> 942e3866
 
     def __init__(self, config):
         self.config = config
@@ -44,7 +37,6 @@
                              "pretext": message_attachments['pretext'],
                              "title": message['subject'],
                              "title_link": self.config['iris_incident_url'] + '/' + message['incident_id'],
-<<<<<<< HEAD
                              "text": message['body'],
                              "mrkdwn_in": ["pretext"],
                              # Used for interactive buttons
@@ -54,17 +46,7 @@
                                           "text": "Claim Incident",
                                           "type": "button",
                                           "value": "claimed"}]
-=======
-                             "text": message['body']
-                             # Used for interactive buttons
-                             # "attachment_type": "default",
-                             # "callback_id": message['id'],
-                             # "actions": [{"name": "claim",
-                             #              "text": "Claim Incident",
-                             #              "type": "button",
-                             #              "value": "claimed"
-                             #              }]
->>>>>>> 942e3866
+
                              }])
 
     def get_destination(self, destination):

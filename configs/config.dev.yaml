server:
  host: 127.0.0.1
  port: 16649
  disable_auth: True
role_lookup: dummy
metrics: influx

# use this for LDAP settings for sync script lookup
# init_config_hook: iris_internal.api.init_config

#metrics: prometheus
#prometheus:
#  iris-sync-targets:
#    server_port: 8001
#  iris-sender:
#    server_port: 8002
#
#

#metrics: influx
#influxdb:
#  connect:
#    host: localhost
#    port: 8086
#    database: iris

db: &db
  conn:
    kwargs:
      scheme: mysql+pymysql
      user: root
      password: ""
      host: 127.0.0.1
      database: iris
      charset: utf8
    str: "%(scheme)s://%(user)s:%(password)s@%(host)s/%(database)s?charset=%(charset)s"
  query_limit: 500
  kwargs:
    pool_recycle: 3600
    echo: False
    pool_size: 100
    max_overflow: 100
    pool_timeout: 60
sender:
  debug: True
  host: 127.0.0.1
  port: 2321
  is_master: True

  # Sender that iris-api's notifications endpoint sends to
  master_sender:
    host: 127.0.0.1
    port: 2321

  api_host: http://localhost:16649

  # App used for sending notification messages + incidents
  sender_app: iris

#  slaves:
#    - host: 127.0.0.1
#      port: 2322
#    - host: 127.0.0.1
#      port: 2323

vendors: []
#- type: iris_slack
#  name: slack
#  auth_token: ''
#  base_url: 'https://slack.com/api/chat.postMessage'
<<<<<<< HEAD
#  iris_incident_url: ''
=======
#  iris_incident_url: 'https://iris.prod.linkedin.com/incidents'
>>>>>>> 942e3866
#  proxy: *proxy_shared
#  message_attachments:
#    fallback: 'Iris Alert Fired!'
#    color: 'danger'
#    pretext: '<!here> _Iris_ _Alert!_'

#  - type: iris_twilio
#    name: twilio_1
#    account_sid: ''
#    auth_token: ''
#    twilio_number: ''
#    relay_base_url: ''

healthcheck_path: /tmp/status

enable_gmail_oneclick: True
gmail_one_click_url_key: 'foo'
gmail_one_click_url_endpoint: 'http://localhost:16648/api/v0/gmail-oneclick/relay'<|MERGE_RESOLUTION|>--- conflicted
+++ resolved
@@ -68,11 +68,7 @@
 #  name: slack
 #  auth_token: ''
 #  base_url: 'https://slack.com/api/chat.postMessage'
-<<<<<<< HEAD
 #  iris_incident_url: ''
-=======
-#  iris_incident_url: 'https://iris.prod.linkedin.com/incidents'
->>>>>>> 942e3866
 #  proxy: *proxy_shared
 #  message_attachments:
 #    fallback: 'Iris Alert Fired!'
